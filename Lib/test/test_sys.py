--- conflicted
+++ resolved
@@ -205,14 +205,6 @@
         def f():
             f()
         try:
-<<<<<<< HEAD
-            # FIXME: workaround crash for the issue #25274
-            # FIXME: until the crash is fixed
-            #for i in (50, 1000):
-            for i in (150, 1000):
-                # Issue #5392: stack overflow after hitting recursion limit twice
-                sys.setrecursionlimit(i)
-=======
             for depth in (10, 25, 50, 75, 100, 250, 1000):
                 try:
                     sys.setrecursionlimit(depth)
@@ -223,7 +215,6 @@
 
                 # Issue #5392: test stack overflow after hitting recursion
                 # limit twice
->>>>>>> 50856d5a
                 self.assertRaises(RecursionError, f)
                 self.assertRaises(RecursionError, f)
         finally:
