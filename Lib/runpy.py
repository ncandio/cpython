--- conflicted
+++ resolved
@@ -226,11 +226,7 @@
         code = read_code(f)
     if code is None:
         # That didn't work, so try it as normal source code
-<<<<<<< HEAD
-        with open(fname, "r") as f:
-=======
         with open(fname, "rb") as f:
->>>>>>> 6c471029
             code = compile(f.read(), fname, 'exec')
     return code
 
