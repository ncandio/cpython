# Copyright 2001-2012 by Vinay Sajip. All Rights Reserved.
#
# Permission to use, copy, modify, and distribute this software and its
# documentation for any purpose and without fee is hereby granted,
# provided that the above copyright notice appear in all copies and that
# both that copyright notice and this permission notice appear in
# supporting documentation, and that the name of Vinay Sajip
# not be used in advertising or publicity pertaining to distribution
# of the software without specific, written prior permission.
# VINAY SAJIP DISCLAIMS ALL WARRANTIES WITH REGARD TO THIS SOFTWARE, INCLUDING
# ALL IMPLIED WARRANTIES OF MERCHANTABILITY AND FITNESS. IN NO EVENT SHALL
# VINAY SAJIP BE LIABLE FOR ANY SPECIAL, INDIRECT OR CONSEQUENTIAL DAMAGES OR
# ANY DAMAGES WHATSOEVER RESULTING FROM LOSS OF USE, DATA OR PROFITS, WHETHER
# IN AN ACTION OF CONTRACT, NEGLIGENCE OR OTHER TORTIOUS ACTION, ARISING OUT
# OF OR IN CONNECTION WITH THE USE OR PERFORMANCE OF THIS SOFTWARE.

"""
Additional handlers for the logging package for Python. The core package is
based on PEP 282 and comments thereto in comp.lang.python.

Copyright (C) 2001-2012 Vinay Sajip. All Rights Reserved.

To use, simply 'import logging.handlers' and log away!
"""

import logging, socket, os, pickle, struct, time, re
from codecs import BOM_UTF8
from stat import ST_DEV, ST_INO, ST_MTIME
import queue
try:
    import threading
except ImportError: #pragma: no cover
    threading = None

#
# Some constants...
#

DEFAULT_TCP_LOGGING_PORT    = 9020
DEFAULT_UDP_LOGGING_PORT    = 9021
DEFAULT_HTTP_LOGGING_PORT   = 9022
DEFAULT_SOAP_LOGGING_PORT   = 9023
SYSLOG_UDP_PORT             = 514
SYSLOG_TCP_PORT             = 514

_MIDNIGHT = 24 * 60 * 60  # number of seconds in a day

class BaseRotatingHandler(logging.FileHandler):
    """
    Base class for handlers that rotate log files at a certain point.
    Not meant to be instantiated directly.  Instead, use RotatingFileHandler
    or TimedRotatingFileHandler.
    """
    def __init__(self, filename, mode, encoding=None, delay=False):
        """
        Use the specified filename for streamed logging
        """
        logging.FileHandler.__init__(self, filename, mode, encoding, delay)
        self.mode = mode
        self.encoding = encoding
        self.namer = None
        self.rotator = None

    def emit(self, record):
        """
        Emit a record.

        Output the record to the file, catering for rollover as described
        in doRollover().
        """
        try:
            if self.shouldRollover(record):
                self.doRollover()
            logging.FileHandler.emit(self, record)
        except (KeyboardInterrupt, SystemExit): #pragma: no cover
            raise
        except:
            self.handleError(record)

    def rotation_filename(self, default_name):
        """
        Modify the filename of a log file when rotating.

        This is provided so that a custom filename can be provided.

        The default implementation calls the 'namer' attribute of the
        handler, if it's callable, passing the default name to
        it. If the attribute isn't callable (the default is None), the name
        is returned unchanged.

        :param default_name: The default name for the log file.
        """
        if not callable(self.namer):
            result = default_name
        else:
            result = self.namer(default_name)
        return result

    def rotate(self, source, dest):
        """
        When rotating, rotate the current log.

        The default implementation calls the 'rotator' attribute of the
        handler, if it's callable, passing the source and dest arguments to
        it. If the attribute isn't callable (the default is None), the source
        is simply renamed to the destination.

        :param source: The source filename. This is normally the base
                       filename, e.g. 'test.log'
        :param dest:   The destination filename. This is normally
                       what the source is rotated to, e.g. 'test.log.1'.
        """
        if not callable(self.rotator):
            os.rename(source, dest)
        else:
            self.rotator(source, dest)

class RotatingFileHandler(BaseRotatingHandler):
    """
    Handler for logging to a set of files, which switches from one file
    to the next when the current file reaches a certain size.
    """
    def __init__(self, filename, mode='a', maxBytes=0, backupCount=0, encoding=None, delay=False):
        """
        Open the specified file and use it as the stream for logging.

        By default, the file grows indefinitely. You can specify particular
        values of maxBytes and backupCount to allow the file to rollover at
        a predetermined size.

        Rollover occurs whenever the current log file is nearly maxBytes in
        length. If backupCount is >= 1, the system will successively create
        new files with the same pathname as the base file, but with extensions
        ".1", ".2" etc. appended to it. For example, with a backupCount of 5
        and a base file name of "app.log", you would get "app.log",
        "app.log.1", "app.log.2", ... through to "app.log.5". The file being
        written to is always "app.log" - when it gets filled up, it is closed
        and renamed to "app.log.1", and if files "app.log.1", "app.log.2" etc.
        exist, then they are renamed to "app.log.2", "app.log.3" etc.
        respectively.

        If maxBytes is zero, rollover never occurs.
        """
        # If rotation/rollover is wanted, it doesn't make sense to use another
        # mode. If for example 'w' were specified, then if there were multiple
        # runs of the calling application, the logs from previous runs would be
        # lost if the 'w' is respected, because the log file would be truncated
        # on each run.
        if maxBytes > 0:
            mode = 'a'
        BaseRotatingHandler.__init__(self, filename, mode, encoding, delay)
        self.maxBytes = maxBytes
        self.backupCount = backupCount

    def doRollover(self):
        """
        Do a rollover, as described in __init__().
        """
        if self.stream:
            self.stream.close()
            self.stream = None
        if self.backupCount > 0:
            for i in range(self.backupCount - 1, 0, -1):
                sfn = self.rotation_filename("%s.%d" % (self.baseFilename, i))
                dfn = self.rotation_filename("%s.%d" % (self.baseFilename,
                                                        i + 1))
                if os.path.exists(sfn):
                    if os.path.exists(dfn):
                        os.remove(dfn)
                    os.rename(sfn, dfn)
            dfn = self.rotation_filename(self.baseFilename + ".1")
            if os.path.exists(dfn):
                os.remove(dfn)
            self.rotate(self.baseFilename, dfn)
        self.mode = 'w'
        self.stream = self._open()

    def shouldRollover(self, record):
        """
        Determine if rollover should occur.

        Basically, see if the supplied record would cause the file to exceed
        the size limit we have.
        """
        if self.stream is None:                 # delay was set...
            self.stream = self._open()
        if self.maxBytes > 0:                   # are we rolling over?
            msg = "%s\n" % self.format(record)
            self.stream.seek(0, 2)  #due to non-posix-compliant Windows feature
            if self.stream.tell() + len(msg) >= self.maxBytes:
                return 1
        return 0

class TimedRotatingFileHandler(BaseRotatingHandler):
    """
    Handler for logging to a file, rotating the log file at certain timed
    intervals.

    If backupCount is > 0, when rollover is done, no more than backupCount
    files are kept - the oldest ones are deleted.
    """
    def __init__(self, filename, when='h', interval=1, backupCount=0, encoding=None, delay=False, utc=False):
        BaseRotatingHandler.__init__(self, filename, 'a', encoding, delay)
        self.when = when.upper()
        self.backupCount = backupCount
        self.utc = utc
        # Calculate the real rollover interval, which is just the number of
        # seconds between rollovers.  Also set the filename suffix used when
        # a rollover occurs.  Current 'when' events supported:
        # S - Seconds
        # M - Minutes
        # H - Hours
        # D - Days
        # midnight - roll over at midnight
        # W{0-6} - roll over on a certain day; 0 - Monday
        #
        # Case of the 'when' specifier is not important; lower or upper case
        # will work.
        if self.when == 'S':
            self.interval = 1 # one second
            self.suffix = "%Y-%m-%d_%H-%M-%S"
            self.extMatch = r"^\d{4}-\d{2}-\d{2}_\d{2}-\d{2}-\d{2}(\.\w+)?$"
        elif self.when == 'M':
            self.interval = 60 # one minute
            self.suffix = "%Y-%m-%d_%H-%M"
            self.extMatch = r"^\d{4}-\d{2}-\d{2}_\d{2}-\d{2}(\.\w+)?$"
        elif self.when == 'H':
            self.interval = 60 * 60 # one hour
            self.suffix = "%Y-%m-%d_%H"
            self.extMatch = r"^\d{4}-\d{2}-\d{2}_\d{2}(\.\w+)?$"
        elif self.when == 'D' or self.when == 'MIDNIGHT':
            self.interval = 60 * 60 * 24 # one day
            self.suffix = "%Y-%m-%d"
            self.extMatch = r"^\d{4}-\d{2}-\d{2}(\.\w+)?$"
        elif self.when.startswith('W'):
            self.interval = 60 * 60 * 24 * 7 # one week
            if len(self.when) != 2:
                raise ValueError("You must specify a day for weekly rollover from 0 to 6 (0 is Monday): %s" % self.when)
            if self.when[1] < '0' or self.when[1] > '6':
                raise ValueError("Invalid day specified for weekly rollover: %s" % self.when)
            self.dayOfWeek = int(self.when[1])
            self.suffix = "%Y-%m-%d"
            self.extMatch = r"^\d{4}-\d{2}-\d{2}(\.\w+)?$"
        else:
            raise ValueError("Invalid rollover interval specified: %s" % self.when)

        self.extMatch = re.compile(self.extMatch, re.ASCII)
        self.interval = self.interval * interval # multiply by units requested
        if os.path.exists(filename):
            t = os.stat(filename)[ST_MTIME]
        else:
            t = int(time.time())
        self.rolloverAt = self.computeRollover(t)

    def computeRollover(self, currentTime):
        """
        Work out the rollover time based on the specified time.
        """
        result = currentTime + self.interval
        # If we are rolling over at midnight or weekly, then the interval is already known.
        # What we need to figure out is WHEN the next interval is.  In other words,
        # if you are rolling over at midnight, then your base interval is 1 day,
        # but you want to start that one day clock at midnight, not now.  So, we
        # have to fudge the rolloverAt value in order to trigger the first rollover
        # at the right time.  After that, the regular interval will take care of
        # the rest.  Note that this code doesn't care about leap seconds. :)
        if self.when == 'MIDNIGHT' or self.when.startswith('W'):
            # This could be done with less code, but I wanted it to be clear
            if self.utc:
                t = time.gmtime(currentTime)
            else:
                t = time.localtime(currentTime)
            currentHour = t[3]
            currentMinute = t[4]
            currentSecond = t[5]
            # r is the number of seconds left between now and midnight
            r = _MIDNIGHT - ((currentHour * 60 + currentMinute) * 60 +
                    currentSecond)
            result = currentTime + r
            # If we are rolling over on a certain day, add in the number of days until
            # the next rollover, but offset by 1 since we just calculated the time
            # until the next day starts.  There are three cases:
            # Case 1) The day to rollover is today; in this case, do nothing
            # Case 2) The day to rollover is further in the interval (i.e., today is
            #         day 2 (Wednesday) and rollover is on day 6 (Sunday).  Days to
            #         next rollover is simply 6 - 2 - 1, or 3.
            # Case 3) The day to rollover is behind us in the interval (i.e., today
            #         is day 5 (Saturday) and rollover is on day 3 (Thursday).
            #         Days to rollover is 6 - 5 + 3, or 4.  In this case, it's the
            #         number of days left in the current week (1) plus the number
            #         of days in the next week until the rollover day (3).
            # The calculations described in 2) and 3) above need to have a day added.
            # This is because the above time calculation takes us to midnight on this
            # day, i.e. the start of the next day.
            if self.when.startswith('W'):
                day = t[6] # 0 is Monday
                if day != self.dayOfWeek:
                    if day < self.dayOfWeek:
                        daysToWait = self.dayOfWeek - day
                    else:
                        daysToWait = 6 - day + self.dayOfWeek + 1
                    newRolloverAt = result + (daysToWait * (60 * 60 * 24))
                    if not self.utc:
                        dstNow = t[-1]
                        dstAtRollover = time.localtime(newRolloverAt)[-1]
                        if dstNow != dstAtRollover:
                            if not dstNow:  # DST kicks in before next rollover, so we need to deduct an hour
                                newRolloverAt = newRolloverAt - 3600
                            else:           # DST bows out before next rollover, so we need to add an hour
                                newRolloverAt = newRolloverAt + 3600
                    result = newRolloverAt
        return result

    def shouldRollover(self, record):
        """
        Determine if rollover should occur.

        record is not used, as we are just comparing times, but it is needed so
        the method signatures are the same
        """
        t = int(time.time())
        if t >= self.rolloverAt:
            return 1
        return 0

    def getFilesToDelete(self):
        """
        Determine the files to delete when rolling over.

        More specific than the earlier method, which just used glob.glob().
        """
        dirName, baseName = os.path.split(self.baseFilename)
        fileNames = os.listdir(dirName)
        result = []
        prefix = baseName + "."
        plen = len(prefix)
        for fileName in fileNames:
            if fileName[:plen] == prefix:
                suffix = fileName[plen:]
                if self.extMatch.match(suffix):
                    result.append(os.path.join(dirName, fileName))
        result.sort()
        if len(result) < self.backupCount:
            result = []
        else:
            result = result[:len(result) - self.backupCount]
        return result

    def doRollover(self):
        """
        do a rollover; in this case, a date/time stamp is appended to the filename
        when the rollover happens.  However, you want the file to be named for the
        start of the interval, not the current time.  If there is a backup count,
        then we have to get a list of matching filenames, sort them and remove
        the one with the oldest suffix.
        """
        if self.stream:
            self.stream.close()
            self.stream = None
        # get the time that this sequence started at and make it a TimeTuple
        t = self.rolloverAt - self.interval
        if self.utc:
            timeTuple = time.gmtime(t)
        else:
            timeTuple = time.localtime(t)
        dfn = self.rotation_filename(self.baseFilename + "." +
                                     time.strftime(self.suffix, timeTuple))
        if os.path.exists(dfn):
            os.remove(dfn)
        self.rotate(self.baseFilename, dfn)
        if self.backupCount > 0:
            for s in self.getFilesToDelete():
                os.remove(s)
        self.mode = 'w'
        self.stream = self._open()
        currentTime = int(time.time())
        newRolloverAt = self.computeRollover(currentTime)
        while newRolloverAt <= currentTime:
            newRolloverAt = newRolloverAt + self.interval
        #If DST changes and midnight or weekly rollover, adjust for this.
        if (self.when == 'MIDNIGHT' or self.when.startswith('W')) and not self.utc:
            dstNow = time.localtime(currentTime)[-1]
            dstAtRollover = time.localtime(newRolloverAt)[-1]
            if dstNow != dstAtRollover:
                if not dstNow:  # DST kicks in before next rollover, so we need to deduct an hour
                    newRolloverAt = newRolloverAt - 3600
                else:           # DST bows out before next rollover, so we need to add an hour
                    newRolloverAt = newRolloverAt + 3600
        self.rolloverAt = newRolloverAt

class WatchedFileHandler(logging.FileHandler):
    """
    A handler for logging to a file, which watches the file
    to see if it has changed while in use. This can happen because of
    usage of programs such as newsyslog and logrotate which perform
    log file rotation. This handler, intended for use under Unix,
    watches the file to see if it has changed since the last emit.
    (A file has changed if its device or inode have changed.)
    If it has changed, the old file stream is closed, and the file
    opened to get a new stream.

    This handler is not appropriate for use under Windows, because
    under Windows open files cannot be moved or renamed - logging
    opens the files with exclusive locks - and so there is no need
    for such a handler. Furthermore, ST_INO is not supported under
    Windows; stat always returns zero for this value.

    This handler is based on a suggestion and patch by Chad J.
    Schroeder.
    """
    def __init__(self, filename, mode='a', encoding=None, delay=False):
        logging.FileHandler.__init__(self, filename, mode, encoding, delay)
        if not os.path.exists(self.baseFilename):
            self.dev, self.ino = -1, -1
        else:
            stat = os.stat(self.baseFilename)
            self.dev, self.ino = stat[ST_DEV], stat[ST_INO]

    def emit(self, record):
        """
        Emit a record.

        First check if the underlying file has changed, and if it
        has, close the old stream and reopen the file to get the
        current stream.
        """
        if not os.path.exists(self.baseFilename):
            stat = None
            changed = True
        else:
            stat = os.stat(self.baseFilename)
            changed = (stat[ST_DEV] != self.dev) or (stat[ST_INO] != self.ino)
        if changed and self.stream is not None:
            self.stream.flush()
            self.stream.close()
            self.stream = self._open()
            if stat is None:
                stat = os.stat(self.baseFilename)
            self.dev, self.ino = stat[ST_DEV], stat[ST_INO]
        logging.FileHandler.emit(self, record)

class SocketHandler(logging.Handler):
    """
    A handler class which writes logging records, in pickle format, to
    a streaming socket. The socket is kept open across logging calls.
    If the peer resets it, an attempt is made to reconnect on the next call.
    The pickle which is sent is that of the LogRecord's attribute dictionary
    (__dict__), so that the receiver does not need to have the logging module
    installed in order to process the logging event.

    To unpickle the record at the receiving end into a LogRecord, use the
    makeLogRecord function.
    """

    def __init__(self, host, port):
        """
        Initializes the handler with a specific host address and port.

        When the attribute *closeOnError* is set to True - if a socket error
        occurs, the socket is silently closed and then reopened on the next
        logging call.
        """
        logging.Handler.__init__(self)
        self.host = host
        self.port = port
        self.sock = None
        self.closeOnError = False
        self.retryTime = None
        #
        # Exponential backoff parameters.
        #
        self.retryStart = 1.0
        self.retryMax = 30.0
        self.retryFactor = 2.0

    def makeSocket(self, timeout=1):
        """
        A factory method which allows subclasses to define the precise
        type of socket they want.
        """
        s = socket.socket(socket.AF_INET, socket.SOCK_STREAM)
        if hasattr(s, 'settimeout'):
            s.settimeout(timeout)
        try:
            s.connect((self.host, self.port))
            return s
        except socket.error:
            s.close()
            raise

    def createSocket(self):
        """
        Try to create a socket, using an exponential backoff with
        a max retry time. Thanks to Robert Olson for the original patch
        (SF #815911) which has been slightly refactored.
        """
        now = time.time()
        # Either retryTime is None, in which case this
        # is the first time back after a disconnect, or
        # we've waited long enough.
        if self.retryTime is None:
            attempt = True
        else:
            attempt = (now >= self.retryTime)
        if attempt:
            try:
                self.sock = self.makeSocket()
                self.retryTime = None # next time, no delay before trying
            except socket.error:
                #Creation failed, so set the retry time and return.
                if self.retryTime is None:
                    self.retryPeriod = self.retryStart
                else:
                    self.retryPeriod = self.retryPeriod * self.retryFactor
                    if self.retryPeriod > self.retryMax:
                        self.retryPeriod = self.retryMax
                self.retryTime = now + self.retryPeriod

    def send(self, s):
        """
        Send a pickled string to the socket.

        This function allows for partial sends which can happen when the
        network is busy.
        """
        if self.sock is None:
            self.createSocket()
        #self.sock can be None either because we haven't reached the retry
        #time yet, or because we have reached the retry time and retried,
        #but are still unable to connect.
        if self.sock:
            try:
                if hasattr(self.sock, "sendall"):
                    self.sock.sendall(s)
                else: #pragma: no cover
                    sentsofar = 0
                    left = len(s)
                    while left > 0:
                        sent = self.sock.send(s[sentsofar:])
                        sentsofar = sentsofar + sent
                        left = left - sent
            except socket.error: #pragma: no cover
                self.sock.close()
                self.sock = None  # so we can call createSocket next time

    def makePickle(self, record):
        """
        Pickles the record in binary format with a length prefix, and
        returns it ready for transmission across the socket.
        """
        ei = record.exc_info
        if ei:
            dummy = self.format(record) # just to get traceback text into record.exc_text
            record.exc_info = None  # to avoid Unpickleable error
        s = pickle.dumps(record.__dict__, 1)
        if ei:
            record.exc_info = ei  # for next handler
        slen = struct.pack(">L", len(s))
        return slen + s

    def handleError(self, record):
        """
        Handle an error during logging.

        An error has occurred during logging. Most likely cause -
        connection lost. Close the socket so that we can retry on the
        next event.
        """
        if self.closeOnError and self.sock:
            self.sock.close()
            self.sock = None        #try to reconnect next time
        else:
            logging.Handler.handleError(self, record)

    def emit(self, record):
        """
        Emit a record.

        Pickles the record and writes it to the socket in binary format.
        If there is an error with the socket, silently drop the packet.
        If there was a problem with the socket, re-establishes the
        socket.
        """
        try:
            s = self.makePickle(record)
            self.send(s)
        except (KeyboardInterrupt, SystemExit): #pragma: no cover
            raise
        except:
            self.handleError(record)

    def close(self):
        """
        Closes the socket.
        """
        with self.lock:
            if self.sock:
                self.sock.close()
                self.sock = None
            logging.Handler.close(self)

class DatagramHandler(SocketHandler):
    """
    A handler class which writes logging records, in pickle format, to
    a datagram socket.  The pickle which is sent is that of the LogRecord's
    attribute dictionary (__dict__), so that the receiver does not need to
    have the logging module installed in order to process the logging event.

    To unpickle the record at the receiving end into a LogRecord, use the
    makeLogRecord function.

    """
    def __init__(self, host, port):
        """
        Initializes the handler with a specific host address and port.
        """
        SocketHandler.__init__(self, host, port)
        self.closeOnError = False

    def makeSocket(self):
        """
        The factory method of SocketHandler is here overridden to create
        a UDP socket (SOCK_DGRAM).
        """
        s = socket.socket(socket.AF_INET, socket.SOCK_DGRAM)
        return s

    def send(self, s):
        """
        Send a pickled string to a socket.

        This function no longer allows for partial sends which can happen
        when the network is busy - UDP does not guarantee delivery and
        can deliver packets out of sequence.
        """
        if self.sock is None:
            self.createSocket()
        self.sock.sendto(s, (self.host, self.port))

class SysLogHandler(logging.Handler):
    """
    A handler class which sends formatted logging records to a syslog
    server. Based on Sam Rushing's syslog module:
    http://www.nightmare.com/squirl/python-ext/misc/syslog.py
    Contributed by Nicolas Untz (after which minor refactoring changes
    have been made).
    """

    # from <linux/sys/syslog.h>:
    # ======================================================================
    # priorities/facilities are encoded into a single 32-bit quantity, where
    # the bottom 3 bits are the priority (0-7) and the top 28 bits are the
    # facility (0-big number). Both the priorities and the facilities map
    # roughly one-to-one to strings in the syslogd(8) source code.  This
    # mapping is included in this file.
    #
    # priorities (these are ordered)

    LOG_EMERG     = 0       #  system is unusable
    LOG_ALERT     = 1       #  action must be taken immediately
    LOG_CRIT      = 2       #  critical conditions
    LOG_ERR       = 3       #  error conditions
    LOG_WARNING   = 4       #  warning conditions
    LOG_NOTICE    = 5       #  normal but significant condition
    LOG_INFO      = 6       #  informational
    LOG_DEBUG     = 7       #  debug-level messages

    #  facility codes
    LOG_KERN      = 0       #  kernel messages
    LOG_USER      = 1       #  random user-level messages
    LOG_MAIL      = 2       #  mail system
    LOG_DAEMON    = 3       #  system daemons
    LOG_AUTH      = 4       #  security/authorization messages
    LOG_SYSLOG    = 5       #  messages generated internally by syslogd
    LOG_LPR       = 6       #  line printer subsystem
    LOG_NEWS      = 7       #  network news subsystem
    LOG_UUCP      = 8       #  UUCP subsystem
    LOG_CRON      = 9       #  clock daemon
    LOG_AUTHPRIV  = 10      #  security/authorization messages (private)
    LOG_FTP       = 11      #  FTP daemon

    #  other codes through 15 reserved for system use
    LOG_LOCAL0    = 16      #  reserved for local use
    LOG_LOCAL1    = 17      #  reserved for local use
    LOG_LOCAL2    = 18      #  reserved for local use
    LOG_LOCAL3    = 19      #  reserved for local use
    LOG_LOCAL4    = 20      #  reserved for local use
    LOG_LOCAL5    = 21      #  reserved for local use
    LOG_LOCAL6    = 22      #  reserved for local use
    LOG_LOCAL7    = 23      #  reserved for local use

    priority_names = {
        "alert":    LOG_ALERT,
        "crit":     LOG_CRIT,
        "critical": LOG_CRIT,
        "debug":    LOG_DEBUG,
        "emerg":    LOG_EMERG,
        "err":      LOG_ERR,
        "error":    LOG_ERR,        #  DEPRECATED
        "info":     LOG_INFO,
        "notice":   LOG_NOTICE,
        "panic":    LOG_EMERG,      #  DEPRECATED
        "warn":     LOG_WARNING,    #  DEPRECATED
        "warning":  LOG_WARNING,
        }

    facility_names = {
        "auth":     LOG_AUTH,
        "authpriv": LOG_AUTHPRIV,
        "cron":     LOG_CRON,
        "daemon":   LOG_DAEMON,
        "ftp":      LOG_FTP,
        "kern":     LOG_KERN,
        "lpr":      LOG_LPR,
        "mail":     LOG_MAIL,
        "news":     LOG_NEWS,
        "security": LOG_AUTH,       #  DEPRECATED
        "syslog":   LOG_SYSLOG,
        "user":     LOG_USER,
        "uucp":     LOG_UUCP,
        "local0":   LOG_LOCAL0,
        "local1":   LOG_LOCAL1,
        "local2":   LOG_LOCAL2,
        "local3":   LOG_LOCAL3,
        "local4":   LOG_LOCAL4,
        "local5":   LOG_LOCAL5,
        "local6":   LOG_LOCAL6,
        "local7":   LOG_LOCAL7,
        }

    #The map below appears to be trivially lowercasing the key. However,
    #there's more to it than meets the eye - in some locales, lowercasing
    #gives unexpected results. See SF #1524081: in the Turkish locale,
    #"INFO".lower() != "info"
    priority_map = {
        "DEBUG" : "debug",
        "INFO" : "info",
        "WARNING" : "warning",
        "ERROR" : "error",
        "CRITICAL" : "critical"
    }

    def __init__(self, address=('localhost', SYSLOG_UDP_PORT),
                 facility=LOG_USER, socktype=socket.SOCK_DGRAM):
        """
        Initialize a handler.

        If address is specified as a string, a UNIX socket is used. To log to a
        local syslogd, "SysLogHandler(address="/dev/log")" can be used.
        If facility is not specified, LOG_USER is used.
        """
        logging.Handler.__init__(self)

        self.address = address
        self.facility = facility
        self.socktype = socktype

        if isinstance(address, str):
            self.unixsocket = True
            self._connect_unixsocket(address)
        else:
            self.unixsocket = False
            self.socket = socket.socket(socket.AF_INET, socktype)
            if socktype == socket.SOCK_STREAM:
                self.socket.connect(address)
        self.formatter = None

    def _connect_unixsocket(self, address):
        self.socket = socket.socket(socket.AF_UNIX, socket.SOCK_DGRAM)
        # syslog may require either DGRAM or STREAM sockets
        try:
            self.socket.connect(address)
        except socket.error:
            self.socket.close()
            self.socket = socket.socket(socket.AF_UNIX, socket.SOCK_STREAM)
            self.socket.connect(address)

    def encodePriority(self, facility, priority):
        """
        Encode the facility and priority. You can pass in strings or
        integers - if strings are passed, the facility_names and
        priority_names mapping dictionaries are used to convert them to
        integers.
        """
        if isinstance(facility, str):
            facility = self.facility_names[facility]
        if isinstance(priority, str):
            priority = self.priority_names[priority]
        return (facility << 3) | priority

    def close (self):
        """
        Closes the socket.
        """
<<<<<<< HEAD
        self.socket.close()
        logging.Handler.close(self)
=======
        with self.lock:
            if self.unixsocket:
                self.socket.close()
            logging.Handler.close(self)
>>>>>>> 0abf61db

    def mapPriority(self, levelName):
        """
        Map a logging level name to a key in the priority_names map.
        This is useful in two scenarios: when custom levels are being
        used, and in the case where you can't do a straightforward
        mapping by lowercasing the logging level name because of locale-
        specific issues (see SF #1524081).
        """
        return self.priority_map.get(levelName, "warning")

    ident = ''          # prepended to all messages
    append_nul = True   # some old syslog daemons expect a NUL terminator

    def emit(self, record):
        """
        Emit a record.

        The record is formatted, and then sent to the syslog server. If
        exception information is present, it is NOT sent to the server.
        """
        msg = self.format(record)
        if self.ident:
            msg = self.ident + msg
        if self.append_nul:
            msg += '\000'
        """
        We need to convert record level to lowercase, maybe this will
        change in the future.
        """
        prio = '<%d>' % self.encodePriority(self.facility,
                                            self.mapPriority(record.levelname))
        prio = prio.encode('utf-8')
        # Message is a string. Convert to bytes as required by RFC 5424
        msg = msg.encode('utf-8')
        msg = prio + BOM_UTF8 + msg
        try:
            if self.unixsocket:
                try:
                    self.socket.send(msg)
                except socket.error:
                    self._connect_unixsocket(self.address)
                    self.socket.send(msg)
            elif self.socktype == socket.SOCK_DGRAM:
                self.socket.sendto(msg, self.address)
            else:
                self.socket.sendall(msg)
        except (KeyboardInterrupt, SystemExit): #pragma: no cover
            raise
        except:
            self.handleError(record)

class SMTPHandler(logging.Handler):
    """
    A handler class which sends an SMTP email for each logging event.
    """
    def __init__(self, mailhost, fromaddr, toaddrs, subject,
                 credentials=None, secure=None):
        """
        Initialize the handler.

        Initialize the instance with the from and to addresses and subject
        line of the email. To specify a non-standard SMTP port, use the
        (host, port) tuple format for the mailhost argument. To specify
        authentication credentials, supply a (username, password) tuple
        for the credentials argument. To specify the use of a secure
        protocol (TLS), pass in a tuple for the secure argument. This will
        only be used when authentication credentials are supplied. The tuple
        will be either an empty tuple, or a single-value tuple with the name
        of a keyfile, or a 2-value tuple with the names of the keyfile and
        certificate file. (This tuple is passed to the `starttls` method).
        """
        logging.Handler.__init__(self)
        if isinstance(mailhost, tuple):
            self.mailhost, self.mailport = mailhost
        else:
            self.mailhost, self.mailport = mailhost, None
        if isinstance(credentials, tuple):
            self.username, self.password = credentials
        else:
            self.username = None
        self.fromaddr = fromaddr
        if isinstance(toaddrs, str):
            toaddrs = [toaddrs]
        self.toaddrs = toaddrs
        self.subject = subject
        self.secure = secure

    def getSubject(self, record):
        """
        Determine the subject for the email.

        If you want to specify a subject line which is record-dependent,
        override this method.
        """
        return self.subject

    def emit(self, record):
        """
        Emit a record.

        Format the record and send it to the specified addressees.
        """
        try:
            import smtplib
            from email.utils import formatdate
            port = self.mailport
            if not port:
                port = smtplib.SMTP_PORT
            smtp = smtplib.SMTP(self.mailhost, port)
            msg = self.format(record)
            msg = "From: %s\r\nTo: %s\r\nSubject: %s\r\nDate: %s\r\n\r\n%s" % (
                            self.fromaddr,
                            ",".join(self.toaddrs),
                            self.getSubject(record),
                            formatdate(), msg)
            if self.username:
                if self.secure is not None:
                    smtp.ehlo()
                    smtp.starttls(*self.secure)
                    smtp.ehlo()
                smtp.login(self.username, self.password)
            smtp.sendmail(self.fromaddr, self.toaddrs, msg)
            smtp.quit()
        except (KeyboardInterrupt, SystemExit): #pragma: no cover
            raise
        except:
            self.handleError(record)

class NTEventLogHandler(logging.Handler):
    """
    A handler class which sends events to the NT Event Log. Adds a
    registry entry for the specified application name. If no dllname is
    provided, win32service.pyd (which contains some basic message
    placeholders) is used. Note that use of these placeholders will make
    your event logs big, as the entire message source is held in the log.
    If you want slimmer logs, you have to pass in the name of your own DLL
    which contains the message definitions you want to use in the event log.
    """
    def __init__(self, appname, dllname=None, logtype="Application"):
        logging.Handler.__init__(self)
        try:
            import win32evtlogutil, win32evtlog
            self.appname = appname
            self._welu = win32evtlogutil
            if not dllname:
                dllname = os.path.split(self._welu.__file__)
                dllname = os.path.split(dllname[0])
                dllname = os.path.join(dllname[0], r'win32service.pyd')
            self.dllname = dllname
            self.logtype = logtype
            self._welu.AddSourceToRegistry(appname, dllname, logtype)
            self.deftype = win32evtlog.EVENTLOG_ERROR_TYPE
            self.typemap = {
                logging.DEBUG   : win32evtlog.EVENTLOG_INFORMATION_TYPE,
                logging.INFO    : win32evtlog.EVENTLOG_INFORMATION_TYPE,
                logging.WARNING : win32evtlog.EVENTLOG_WARNING_TYPE,
                logging.ERROR   : win32evtlog.EVENTLOG_ERROR_TYPE,
                logging.CRITICAL: win32evtlog.EVENTLOG_ERROR_TYPE,
         }
        except ImportError:
            print("The Python Win32 extensions for NT (service, event "\
                        "logging) appear not to be available.")
            self._welu = None

    def getMessageID(self, record):
        """
        Return the message ID for the event record. If you are using your
        own messages, you could do this by having the msg passed to the
        logger being an ID rather than a formatting string. Then, in here,
        you could use a dictionary lookup to get the message ID. This
        version returns 1, which is the base message ID in win32service.pyd.
        """
        return 1

    def getEventCategory(self, record):
        """
        Return the event category for the record.

        Override this if you want to specify your own categories. This version
        returns 0.
        """
        return 0

    def getEventType(self, record):
        """
        Return the event type for the record.

        Override this if you want to specify your own types. This version does
        a mapping using the handler's typemap attribute, which is set up in
        __init__() to a dictionary which contains mappings for DEBUG, INFO,
        WARNING, ERROR and CRITICAL. If you are using your own levels you will
        either need to override this method or place a suitable dictionary in
        the handler's typemap attribute.
        """
        return self.typemap.get(record.levelno, self.deftype)

    def emit(self, record):
        """
        Emit a record.

        Determine the message ID, event category and event type. Then
        log the message in the NT event log.
        """
        if self._welu:
            try:
                id = self.getMessageID(record)
                cat = self.getEventCategory(record)
                type = self.getEventType(record)
                msg = self.format(record)
                self._welu.ReportEvent(self.appname, id, cat, type, [msg])
            except (KeyboardInterrupt, SystemExit): #pragma: no cover
                raise
            except:
                self.handleError(record)

    def close(self):
        """
        Clean up this handler.

        You can remove the application name from the registry as a
        source of event log entries. However, if you do this, you will
        not be able to see the events as you intended in the Event Log
        Viewer - it needs to be able to access the registry to get the
        DLL name.
        """
        #self._welu.RemoveSourceFromRegistry(self.appname, self.logtype)
        logging.Handler.close(self)

class HTTPHandler(logging.Handler):
    """
    A class which sends records to a Web server, using either GET or
    POST semantics.
    """
    def __init__(self, host, url, method="GET", secure=False, credentials=None):
        """
        Initialize the instance with the host, the request URL, and the method
        ("GET" or "POST")
        """
        logging.Handler.__init__(self)
        method = method.upper()
        if method not in ["GET", "POST"]:
            raise ValueError("method must be GET or POST")
        self.host = host
        self.url = url
        self.method = method
        self.secure = secure
        self.credentials = credentials

    def mapLogRecord(self, record):
        """
        Default implementation of mapping the log record into a dict
        that is sent as the CGI data. Overwrite in your class.
        Contributed by Franz Glasner.
        """
        return record.__dict__

    def emit(self, record):
        """
        Emit a record.

        Send the record to the Web server as a percent-encoded dictionary
        """
        try:
            import http.client, urllib.parse
            host = self.host
            if self.secure:
                h = http.client.HTTPSConnection(host)
            else:
                h = http.client.HTTPConnection(host)
            url = self.url
            data = urllib.parse.urlencode(self.mapLogRecord(record))
            if self.method == "GET":
                if (url.find('?') >= 0):
                    sep = '&'
                else:
                    sep = '?'
                url = url + "%c%s" % (sep, data)
            h.putrequest(self.method, url)
            # support multiple hosts on one IP address...
            # need to strip optional :port from host, if present
            i = host.find(":")
            if i >= 0:
                host = host[:i]
            h.putheader("Host", host)
            if self.method == "POST":
                h.putheader("Content-type",
                            "application/x-www-form-urlencoded")
                h.putheader("Content-length", str(len(data)))
            if self.credentials:
                import base64
                s = ('u%s:%s' % self.credentials).encode('utf-8')
                s = 'Basic ' + base64.b64encode(s).strip()
                h.putheader('Authorization', s)
            h.endheaders()
            if self.method == "POST":
                h.send(data.encode('utf-8'))
            h.getresponse()    #can't do anything with the result
        except (KeyboardInterrupt, SystemExit): #pragma: no cover
            raise
        except:
            self.handleError(record)

class BufferingHandler(logging.Handler):
    """
  A handler class which buffers logging records in memory. Whenever each
  record is added to the buffer, a check is made to see if the buffer should
  be flushed. If it should, then flush() is expected to do what's needed.
    """
    def __init__(self, capacity):
        """
        Initialize the handler with the buffer size.
        """
        logging.Handler.__init__(self)
        self.capacity = capacity
        self.buffer = []

    def shouldFlush(self, record):
        """
        Should the handler flush its buffer?

        Returns true if the buffer is up to capacity. This method can be
        overridden to implement custom flushing strategies.
        """
        return (len(self.buffer) >= self.capacity)

    def emit(self, record):
        """
        Emit a record.

        Append the record. If shouldFlush() tells us to, call flush() to process
        the buffer.
        """
        self.buffer.append(record)
        if self.shouldFlush(record):
            self.flush()

    def flush(self):
        """
        Override to implement custom flushing behaviour.

        This version just zaps the buffer to empty.
        """
        with self.lock:
            self.buffer = []

    def close(self):
        """
        Close the handler.

        This version just flushes and chains to the parent class' close().
        """
        self.flush()
        logging.Handler.close(self)

class MemoryHandler(BufferingHandler):
    """
    A handler class which buffers logging records in memory, periodically
    flushing them to a target handler. Flushing occurs whenever the buffer
    is full, or when an event of a certain severity or greater is seen.
    """
    def __init__(self, capacity, flushLevel=logging.ERROR, target=None):
        """
        Initialize the handler with the buffer size, the level at which
        flushing should occur and an optional target.

        Note that without a target being set either here or via setTarget(),
        a MemoryHandler is no use to anyone!
        """
        BufferingHandler.__init__(self, capacity)
        self.flushLevel = flushLevel
        self.target = target

    def shouldFlush(self, record):
        """
        Check for buffer full or a record at the flushLevel or higher.
        """
        return (len(self.buffer) >= self.capacity) or \
                (record.levelno >= self.flushLevel)

    def setTarget(self, target):
        """
        Set the target handler for this handler.
        """
        self.target = target

    def flush(self):
        """
        For a MemoryHandler, flushing means just sending the buffered
        records to the target, if there is one. Override if you want
        different behaviour.

        The record buffer is also cleared by this operation.
        """
        with self.lock:
            if self.target:
                for record in self.buffer:
                    self.target.handle(record)
                self.buffer = []

    def close(self):
        """
        Flush, set the target to None and lose the buffer.
        """
        self.flush()
        with self.lock:
            self.target = None
            BufferingHandler.close(self)


class QueueHandler(logging.Handler):
    """
    This handler sends events to a queue. Typically, it would be used together
    with a multiprocessing Queue to centralise logging to file in one process
    (in a multi-process application), so as to avoid file write contention
    between processes.

    This code is new in Python 3.2, but this class can be copy pasted into
    user code for use with earlier Python versions.
    """

    def __init__(self, queue):
        """
        Initialise an instance, using the passed queue.
        """
        logging.Handler.__init__(self)
        self.queue = queue

    def enqueue(self, record):
        """
        Enqueue a record.

        The base implementation uses put_nowait. You may want to override
        this method if you want to use blocking, timeouts or custom queue
        implementations.
        """
        self.queue.put_nowait(record)

    def prepare(self, record):
        """
        Prepares a record for queuing. The object returned by this method is
        enqueued.

        The base implementation formats the record to merge the message
        and arguments, and removes unpickleable items from the record
        in-place.

        You might want to override this method if you want to convert
        the record to a dict or JSON string, or send a modified copy
        of the record while leaving the original intact.
        """
        # The format operation gets traceback text into record.exc_text
        # (if there's exception data), and also puts the message into
        # record.message. We can then use this to replace the original
        # msg + args, as these might be unpickleable. We also zap the
        # exc_info attribute, as it's no longer needed and, if not None,
        # will typically not be pickleable.
        self.format(record)
        record.msg = record.message
        record.args = None
        record.exc_info = None
        return record

    def emit(self, record):
        """
        Emit a record.

        Writes the LogRecord to the queue, preparing it for pickling first.
        """
        try:
            self.enqueue(self.prepare(record))
        except (KeyboardInterrupt, SystemExit): #pragma: no cover
            raise
        except:
            self.handleError(record)

if threading:
    class QueueListener(object):
        """
        This class implements an internal threaded listener which watches for
        LogRecords being added to a queue, removes them and passes them to a
        list of handlers for processing.
        """
        _sentinel = None

        def __init__(self, queue, *handlers):
            """
            Initialise an instance with the specified queue and
            handlers.
            """
            self.queue = queue
            self.handlers = handlers
            self._stop = threading.Event()
            self._thread = None

        def dequeue(self, block):
            """
            Dequeue a record and return it, optionally blocking.

            The base implementation uses get. You may want to override this method
            if you want to use timeouts or work with custom queue implementations.
            """
            return self.queue.get(block)

        def start(self):
            """
            Start the listener.

            This starts up a background thread to monitor the queue for
            LogRecords to process.
            """
            self._thread = t = threading.Thread(target=self._monitor)
            t.setDaemon(True)
            t.start()

        def prepare(self , record):
            """
            Prepare a record for handling.

            This method just returns the passed-in record. You may want to
            override this method if you need to do any custom marshalling or
            manipulation of the record before passing it to the handlers.
            """
            return record

        def handle(self, record):
            """
            Handle a record.

            This just loops through the handlers offering them the record
            to handle.
            """
            record = self.prepare(record)
            for handler in self.handlers:
                handler.handle(record)

        def _monitor(self):
            """
            Monitor the queue for records, and ask the handler
            to deal with them.

            This method runs on a separate, internal thread.
            The thread will terminate if it sees a sentinel object in the queue.
            """
            q = self.queue
            has_task_done = hasattr(q, 'task_done')
            while not self._stop.isSet():
                try:
                    record = self.dequeue(True)
                    if record is self._sentinel:
                        break
                    self.handle(record)
                    if has_task_done:
                        q.task_done()
                except queue.Empty:
                    pass
            # There might still be records in the queue.
            while True:
                try:
                    record = self.dequeue(False)
                    if record is self._sentinel:
                        break
                    self.handle(record)
                    if has_task_done:
                        q.task_done()
                except queue.Empty:
                    break

        def enqueue_sentinel(self):
            """
            This is used to enqueue the sentinel record.

            The base implementation uses put_nowait. You may want to override this
            method if you want to use timeouts or work with custom queue
            implementations.
            """
            self.queue.put_nowait(self._sentinel)

        def stop(self):
            """
            Stop the listener.

            This asks the thread to terminate, and then waits for it to do so.
            Note that if you don't call this before your application exits, there
            may be some records still left on the queue, which won't be processed.
            """
            self._stop.set()
            self.enqueue_sentinel()
            self._thread.join()
            self._thread = None<|MERGE_RESOLUTION|>--- conflicted
+++ resolved
@@ -792,15 +792,9 @@
         """
         Closes the socket.
         """
-<<<<<<< HEAD
-        self.socket.close()
-        logging.Handler.close(self)
-=======
         with self.lock:
-            if self.unixsocket:
-                self.socket.close()
+            self.socket.close()
             logging.Handler.close(self)
->>>>>>> 0abf61db
 
     def mapPriority(self, levelName):
         """
