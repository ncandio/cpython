--- conflicted
+++ resolved
@@ -260,21 +260,13 @@
 
         build_ext.build_extensions(self)
 
-<<<<<<< HEAD
         for ext in self.extensions:
             self.check_extension_import(ext)
 
-        longest = 0
-        if self.extensions:
-            longest = max([len(e.name) for e in self.extensions])
+        longest = max([len(e.name) for e in self.extensions], default=0)
         if self.failed or self.failed_on_import:
             all_failed = self.failed + self.failed_on_import
             longest = max(longest, max([len(name) for name in all_failed]))
-=======
-        longest = max([len(e.name) for e in self.extensions], default=0)
-        if self.failed:
-            longest = max(longest, max([len(name) for name in self.failed]))
->>>>>>> 1d82a9c3
 
         def print_three_column(lst):
             lst.sort(key=str.lower)
