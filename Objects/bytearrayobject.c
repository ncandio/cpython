/* PyByteArray (bytearray) implementation */

#define PY_SSIZE_T_CLEAN
#include "Python.h"
#include "structmember.h"
#include "bytes_methods.h"
#include "bytesobject.h"

/*[clinic input]
class bytearray "PyByteArrayObject *" "&PyByteArray_Type"
[clinic start generated code]*/
/*[clinic end generated code: output=da39a3ee5e6b4b0d input=5535b77c37a119e0]*/

char _PyByteArray_empty_string[] = "";

void
PyByteArray_Fini(void)
{
}

int
PyByteArray_Init(void)
{
    return 1;
}

/* end nullbytes support */

/* Helpers */

static int
_getbytevalue(PyObject* arg, int *value)
{
    long face_value;

    if (PyLong_Check(arg)) {
        face_value = PyLong_AsLong(arg);
    } else {
        PyObject *index = PyNumber_Index(arg);
        if (index == NULL) {
            PyErr_Format(PyExc_TypeError, "an integer is required");
            *value = -1;
            return 0;
        }
        face_value = PyLong_AsLong(index);
        Py_DECREF(index);
    }

    if (face_value < 0 || face_value >= 256) {
        /* this includes the OverflowError in case the long is too large */
        PyErr_SetString(PyExc_ValueError, "byte must be in range(0, 256)");
        *value = -1;
        return 0;
    }

    *value = face_value;
    return 1;
}

static int
bytearray_getbuffer(PyByteArrayObject *obj, Py_buffer *view, int flags)
{
    int ret;
    void *ptr;
    if (view == NULL) {
        obj->ob_exports++;
        return 0;
    }
    ptr = (void *) PyByteArray_AS_STRING(obj);
    ret = PyBuffer_FillInfo(view, (PyObject*)obj, ptr, Py_SIZE(obj), 0, flags);
    if (ret >= 0) {
        obj->ob_exports++;
    }
    return ret;
}

static void
bytearray_releasebuffer(PyByteArrayObject *obj, Py_buffer *view)
{
    obj->ob_exports--;
}

<<<<<<< HEAD
static Py_ssize_t
_getbuffer(PyObject *obj, Py_buffer *view)
{
    PyBufferProcs *buffer = Py_TYPE(obj)->tp_as_buffer;

    if (buffer == NULL || buffer->bf_getbuffer == NULL)
    {
        PyErr_Format(PyExc_TypeError,
                     "a bytes-like object is required, not '%.100s'",
                     Py_TYPE(obj)->tp_name);
        return -1;
    }

    if (buffer->bf_getbuffer(obj, view, PyBUF_SIMPLE) < 0)
            return -1;
    return view->len;
}

=======
>>>>>>> 4fdb6849
static int
_canresize(PyByteArrayObject *self)
{
    if (self->ob_exports > 0) {
        PyErr_SetString(PyExc_BufferError,
                "Existing exports of data: object cannot be re-sized");
        return 0;
    }
    return 1;
}

/* Direct API functions */

PyObject *
PyByteArray_FromObject(PyObject *input)
{
    return PyObject_CallFunctionObjArgs((PyObject *)&PyByteArray_Type,
                                        input, NULL);
}

PyObject *
PyByteArray_FromStringAndSize(const char *bytes, Py_ssize_t size)
{
    PyByteArrayObject *new;
    Py_ssize_t alloc;

    if (size < 0) {
        PyErr_SetString(PyExc_SystemError,
            "Negative size passed to PyByteArray_FromStringAndSize");
        return NULL;
    }

    /* Prevent buffer overflow when setting alloc to size+1. */
    if (size == PY_SSIZE_T_MAX) {
        return PyErr_NoMemory();
    }

    new = PyObject_New(PyByteArrayObject, &PyByteArray_Type);
    if (new == NULL)
        return NULL;

    if (size == 0) {
        new->ob_bytes = NULL;
        alloc = 0;
    }
    else {
        alloc = size + 1;
        new->ob_bytes = PyObject_Malloc(alloc);
        if (new->ob_bytes == NULL) {
            Py_DECREF(new);
            return PyErr_NoMemory();
        }
        if (bytes != NULL && size > 0)
            memcpy(new->ob_bytes, bytes, size);
        new->ob_bytes[size] = '\0';  /* Trailing null byte */
    }
    Py_SIZE(new) = size;
    new->ob_alloc = alloc;
    new->ob_start = new->ob_bytes;
    new->ob_exports = 0;

    return (PyObject *)new;
}

Py_ssize_t
PyByteArray_Size(PyObject *self)
{
    assert(self != NULL);
    assert(PyByteArray_Check(self));

    return PyByteArray_GET_SIZE(self);
}

char  *
PyByteArray_AsString(PyObject *self)
{
    assert(self != NULL);
    assert(PyByteArray_Check(self));

    return PyByteArray_AS_STRING(self);
}

int
PyByteArray_Resize(PyObject *self, Py_ssize_t requested_size)
{
    void *sval;
    PyByteArrayObject *obj = ((PyByteArrayObject *)self);
    /* All computations are done unsigned to avoid integer overflows
       (see issue #22335). */
    size_t alloc = (size_t) obj->ob_alloc;
    size_t logical_offset = (size_t) (obj->ob_start - obj->ob_bytes);
    size_t size = (size_t) requested_size;

    assert(self != NULL);
    assert(PyByteArray_Check(self));
    assert(logical_offset <= alloc);
    assert(requested_size >= 0);

    if (requested_size == Py_SIZE(self)) {
        return 0;
    }
    if (!_canresize(obj)) {
        return -1;
    }

    if (size + logical_offset + 1 < alloc) {
        /* Current buffer is large enough to host the requested size,
           decide on a strategy. */
        if (size < alloc / 2) {
            /* Major downsize; resize down to exact size */
            alloc = size + 1;
        }
        else {
            /* Minor downsize; quick exit */
            Py_SIZE(self) = size;
            PyByteArray_AS_STRING(self)[size] = '\0'; /* Trailing null */
            return 0;
        }
    }
    else {
        /* Need growing, decide on a strategy */
        if (size <= alloc * 1.125) {
            /* Moderate upsize; overallocate similar to list_resize() */
            alloc = size + (size >> 3) + (size < 9 ? 3 : 6);
        }
        else {
            /* Major upsize; resize up to exact size */
            alloc = size + 1;
        }
    }
    if (alloc > PY_SSIZE_T_MAX) {
        PyErr_NoMemory();
        return -1;
    }

    if (logical_offset > 0) {
        sval = PyObject_Malloc(alloc);
        if (sval == NULL) {
            PyErr_NoMemory();
            return -1;
        }
        memcpy(sval, PyByteArray_AS_STRING(self),
               Py_MIN(requested_size, Py_SIZE(self)));
        PyObject_Free(obj->ob_bytes);
    }
    else {
        sval = PyObject_Realloc(obj->ob_bytes, alloc);
        if (sval == NULL) {
            PyErr_NoMemory();
            return -1;
        }
    }

    obj->ob_bytes = obj->ob_start = sval;
    Py_SIZE(self) = size;
    obj->ob_alloc = alloc;
    obj->ob_bytes[size] = '\0'; /* Trailing null byte */

    return 0;
}

PyObject *
PyByteArray_Concat(PyObject *a, PyObject *b)
{
    Py_ssize_t size;
    Py_buffer va, vb;
    PyByteArrayObject *result = NULL;

    va.len = -1;
    vb.len = -1;
    if (PyObject_GetBuffer(a, &va, PyBUF_SIMPLE) != 0 ||
        PyObject_GetBuffer(b, &vb, PyBUF_SIMPLE) != 0) {
            PyErr_Format(PyExc_TypeError, "can't concat %.100s to %.100s",
                         Py_TYPE(a)->tp_name, Py_TYPE(b)->tp_name);
            goto done;
    }

    size = va.len + vb.len;
    if (size < 0) {
            PyErr_NoMemory();
            goto done;
    }

    result = (PyByteArrayObject *) PyByteArray_FromStringAndSize(NULL, size);
    if (result != NULL) {
        memcpy(result->ob_bytes, va.buf, va.len);
        memcpy(result->ob_bytes + va.len, vb.buf, vb.len);
    }

  done:
    if (va.len != -1)
        PyBuffer_Release(&va);
    if (vb.len != -1)
        PyBuffer_Release(&vb);
    return (PyObject *)result;
}

static PyObject *
bytearray_format(PyByteArrayObject *self, PyObject *args)
{
    PyObject *bytes_in, *bytes_out, *res;
    char *bytestring;

    if (self == NULL || !PyByteArray_Check(self) || args == NULL) {
        PyErr_BadInternalCall();
        return NULL;
    }
    bytestring = PyByteArray_AS_STRING(self);
    bytes_in = PyBytes_FromString(bytestring);
    if (bytes_in == NULL)
        return NULL;
    bytes_out = _PyBytes_Format(bytes_in, args);
    Py_DECREF(bytes_in);
    if (bytes_out == NULL)
        return NULL;
    res = PyByteArray_FromObject(bytes_out);
    Py_DECREF(bytes_out);
    if (res == NULL)
        return NULL;
    return res;
}

/* Functions stuffed into the type object */

static Py_ssize_t
bytearray_length(PyByteArrayObject *self)
{
    return Py_SIZE(self);
}

static PyObject *
bytearray_iconcat(PyByteArrayObject *self, PyObject *other)
{
    Py_ssize_t mysize;
    Py_ssize_t size;
    Py_buffer vo;

    if (PyObject_GetBuffer(other, &vo, PyBUF_SIMPLE) != 0) {
        PyErr_Format(PyExc_TypeError, "can't concat %.100s to %.100s",
                     Py_TYPE(other)->tp_name, Py_TYPE(self)->tp_name);
        return NULL;
    }

    mysize = Py_SIZE(self);
    size = mysize + vo.len;
    if (size < 0) {
        PyBuffer_Release(&vo);
        return PyErr_NoMemory();
    }
    if (size < self->ob_alloc) {
        Py_SIZE(self) = size;
        PyByteArray_AS_STRING(self)[Py_SIZE(self)] = '\0'; /* Trailing null byte */
    }
    else if (PyByteArray_Resize((PyObject *)self, size) < 0) {
        PyBuffer_Release(&vo);
        return NULL;
    }
    memcpy(PyByteArray_AS_STRING(self) + mysize, vo.buf, vo.len);
    PyBuffer_Release(&vo);
    Py_INCREF(self);
    return (PyObject *)self;
}

static PyObject *
bytearray_repeat(PyByteArrayObject *self, Py_ssize_t count)
{
    PyByteArrayObject *result;
    Py_ssize_t mysize;
    Py_ssize_t size;

    if (count < 0)
        count = 0;
    mysize = Py_SIZE(self);
    if (count > 0 && mysize > PY_SSIZE_T_MAX / count)
        return PyErr_NoMemory();
    size = mysize * count;
    result = (PyByteArrayObject *)PyByteArray_FromStringAndSize(NULL, size);
    if (result != NULL && size != 0) {
        if (mysize == 1)
            memset(result->ob_bytes, self->ob_bytes[0], size);
        else {
            Py_ssize_t i;
            for (i = 0; i < count; i++)
                memcpy(result->ob_bytes + i*mysize, self->ob_bytes, mysize);
        }
    }
    return (PyObject *)result;
}

static PyObject *
bytearray_irepeat(PyByteArrayObject *self, Py_ssize_t count)
{
    Py_ssize_t mysize;
    Py_ssize_t size;
    char *buf;

    if (count < 0)
        count = 0;
    mysize = Py_SIZE(self);
    if (count > 0 && mysize > PY_SSIZE_T_MAX / count)
        return PyErr_NoMemory();
    size = mysize * count;
    if (PyByteArray_Resize((PyObject *)self, size) < 0)
        return NULL;

    buf = PyByteArray_AS_STRING(self);
    if (mysize == 1)
        memset(buf, buf[0], size);
    else {
        Py_ssize_t i;
        for (i = 1; i < count; i++)
            memcpy(buf + i*mysize, buf, mysize);
    }

    Py_INCREF(self);
    return (PyObject *)self;
}

static PyObject *
bytearray_getitem(PyByteArrayObject *self, Py_ssize_t i)
{
    if (i < 0)
        i += Py_SIZE(self);
    if (i < 0 || i >= Py_SIZE(self)) {
        PyErr_SetString(PyExc_IndexError, "bytearray index out of range");
        return NULL;
    }
    return PyLong_FromLong((unsigned char)(PyByteArray_AS_STRING(self)[i]));
}

static PyObject *
bytearray_subscript(PyByteArrayObject *self, PyObject *index)
{
    if (PyIndex_Check(index)) {
        Py_ssize_t i = PyNumber_AsSsize_t(index, PyExc_IndexError);

        if (i == -1 && PyErr_Occurred())
            return NULL;

        if (i < 0)
            i += PyByteArray_GET_SIZE(self);

        if (i < 0 || i >= Py_SIZE(self)) {
            PyErr_SetString(PyExc_IndexError, "bytearray index out of range");
            return NULL;
        }
        return PyLong_FromLong((unsigned char)(PyByteArray_AS_STRING(self)[i]));
    }
    else if (PySlice_Check(index)) {
        Py_ssize_t start, stop, step, slicelength, cur, i;
        if (PySlice_GetIndicesEx(index,
                                 PyByteArray_GET_SIZE(self),
                                 &start, &stop, &step, &slicelength) < 0) {
            return NULL;
        }

        if (slicelength <= 0)
            return PyByteArray_FromStringAndSize("", 0);
        else if (step == 1) {
            return PyByteArray_FromStringAndSize(
                PyByteArray_AS_STRING(self) + start, slicelength);
        }
        else {
            char *source_buf = PyByteArray_AS_STRING(self);
            char *result_buf;
            PyObject *result;

            result = PyByteArray_FromStringAndSize(NULL, slicelength);
            if (result == NULL)
                return NULL;

            result_buf = PyByteArray_AS_STRING(result);
            for (cur = start, i = 0; i < slicelength;
                 cur += step, i++) {
                     result_buf[i] = source_buf[cur];
            }
            return result;
        }
    }
    else {
        PyErr_Format(PyExc_TypeError,
                     "bytearray indices must be integers or slices, not %.200s",
                     Py_TYPE(index)->tp_name);
        return NULL;
    }
}

static int
bytearray_setslice_linear(PyByteArrayObject *self,
                          Py_ssize_t lo, Py_ssize_t hi,
                          char *bytes, Py_ssize_t bytes_len)
{
    Py_ssize_t avail = hi - lo;
    char *buf = PyByteArray_AS_STRING(self);
    Py_ssize_t growth = bytes_len - avail;
    int res = 0;
    assert(avail >= 0);

    if (growth < 0) {
        if (!_canresize(self))
            return -1;

        if (lo == 0) {
            /* Shrink the buffer by advancing its logical start */
            self->ob_start -= growth;
            /*
              0   lo               hi             old_size
              |   |<----avail----->|<-----tail------>|
              |      |<-bytes_len->|<-----tail------>|
              0    new_lo         new_hi          new_size
            */
        }
        else {
            /*
              0   lo               hi               old_size
              |   |<----avail----->|<-----tomove------>|
              |   |<-bytes_len->|<-----tomove------>|
              0   lo         new_hi              new_size
            */
            memmove(buf + lo + bytes_len, buf + hi,
                    Py_SIZE(self) - hi);
        }
        if (PyByteArray_Resize((PyObject *)self,
                               Py_SIZE(self) + growth) < 0) {
            /* Issue #19578: Handling the memory allocation failure here is
               tricky here because the bytearray object has already been
               modified. Depending on growth and lo, the behaviour is
               different.

               If growth < 0 and lo != 0, the operation is completed, but a
               MemoryError is still raised and the memory block is not
               shrinked. Otherwise, the bytearray is restored in its previous
               state and a MemoryError is raised. */
            if (lo == 0) {
                self->ob_start += growth;
                return -1;
            }
            /* memmove() removed bytes, the bytearray object cannot be
               restored in its previous state. */
            Py_SIZE(self) += growth;
            res = -1;
        }
        buf = PyByteArray_AS_STRING(self);
    }
    else if (growth > 0) {
        if (Py_SIZE(self) > (Py_ssize_t)PY_SSIZE_T_MAX - growth) {
            PyErr_NoMemory();
            return -1;
        }

        if (PyByteArray_Resize((PyObject *)self,
                               Py_SIZE(self) + growth) < 0) {
            return -1;
        }
        buf = PyByteArray_AS_STRING(self);
        /* Make the place for the additional bytes */
        /*
          0   lo        hi               old_size
          |   |<-avail->|<-----tomove------>|
          |   |<---bytes_len-->|<-----tomove------>|
          0   lo            new_hi              new_size
         */
        memmove(buf + lo + bytes_len, buf + hi,
                Py_SIZE(self) - lo - bytes_len);
    }

    if (bytes_len > 0)
        memcpy(buf + lo, bytes, bytes_len);
    return res;
}

static int
bytearray_setslice(PyByteArrayObject *self, Py_ssize_t lo, Py_ssize_t hi,
               PyObject *values)
{
    Py_ssize_t needed;
    void *bytes;
    Py_buffer vbytes;
    int res = 0;

    vbytes.len = -1;
    if (values == (PyObject *)self) {
        /* Make a copy and call this function recursively */
        int err;
        values = PyByteArray_FromObject(values);
        if (values == NULL)
            return -1;
        err = bytearray_setslice(self, lo, hi, values);
        Py_DECREF(values);
        return err;
    }
    if (values == NULL) {
        /* del b[lo:hi] */
        bytes = NULL;
        needed = 0;
    }
    else {
        if (PyObject_GetBuffer(values, &vbytes, PyBUF_SIMPLE) != 0) {
            PyErr_Format(PyExc_TypeError,
                         "can't set bytearray slice from %.100s",
                         Py_TYPE(values)->tp_name);
            return -1;
        }
        needed = vbytes.len;
        bytes = vbytes.buf;
    }

    if (lo < 0)
        lo = 0;
    if (hi < lo)
        hi = lo;
    if (hi > Py_SIZE(self))
        hi = Py_SIZE(self);

    res = bytearray_setslice_linear(self, lo, hi, bytes, needed);
    if (vbytes.len != -1)
        PyBuffer_Release(&vbytes);
    return res;
}

static int
bytearray_setitem(PyByteArrayObject *self, Py_ssize_t i, PyObject *value)
{
    int ival;

    if (i < 0)
        i += Py_SIZE(self);

    if (i < 0 || i >= Py_SIZE(self)) {
        PyErr_SetString(PyExc_IndexError, "bytearray index out of range");
        return -1;
    }

    if (value == NULL)
        return bytearray_setslice(self, i, i+1, NULL);

    if (!_getbytevalue(value, &ival))
        return -1;

    PyByteArray_AS_STRING(self)[i] = ival;
    return 0;
}

static int
bytearray_ass_subscript(PyByteArrayObject *self, PyObject *index, PyObject *values)
{
    Py_ssize_t start, stop, step, slicelen, needed;
    char *buf, *bytes;
    buf = PyByteArray_AS_STRING(self);

    if (PyIndex_Check(index)) {
        Py_ssize_t i = PyNumber_AsSsize_t(index, PyExc_IndexError);

        if (i == -1 && PyErr_Occurred())
            return -1;

        if (i < 0)
            i += PyByteArray_GET_SIZE(self);

        if (i < 0 || i >= Py_SIZE(self)) {
            PyErr_SetString(PyExc_IndexError, "bytearray index out of range");
            return -1;
        }

        if (values == NULL) {
            /* Fall through to slice assignment */
            start = i;
            stop = i + 1;
            step = 1;
            slicelen = 1;
        }
        else {
            int ival;
            if (!_getbytevalue(values, &ival))
                return -1;
            buf[i] = (char)ival;
            return 0;
        }
    }
    else if (PySlice_Check(index)) {
        if (PySlice_GetIndicesEx(index,
                                 PyByteArray_GET_SIZE(self),
                                 &start, &stop, &step, &slicelen) < 0) {
            return -1;
        }
    }
    else {
        PyErr_Format(PyExc_TypeError,
                     "bytearray indices must be integers or slices, not %.200s",
                      Py_TYPE(index)->tp_name);
        return -1;
    }

    if (values == NULL) {
        bytes = NULL;
        needed = 0;
    }
    else if (values == (PyObject *)self || !PyByteArray_Check(values)) {
        int err;
        if (PyNumber_Check(values) || PyUnicode_Check(values)) {
            PyErr_SetString(PyExc_TypeError,
                            "can assign only bytes, buffers, or iterables "
                            "of ints in range(0, 256)");
            return -1;
        }
        /* Make a copy and call this function recursively */
        values = PyByteArray_FromObject(values);
        if (values == NULL)
            return -1;
        err = bytearray_ass_subscript(self, index, values);
        Py_DECREF(values);
        return err;
    }
    else {
        assert(PyByteArray_Check(values));
        bytes = PyByteArray_AS_STRING(values);
        needed = Py_SIZE(values);
    }
    /* Make sure b[5:2] = ... inserts before 5, not before 2. */
    if ((step < 0 && start < stop) ||
        (step > 0 && start > stop))
        stop = start;
    if (step == 1) {
        return bytearray_setslice_linear(self, start, stop, bytes, needed);
    }
    else {
        if (needed == 0) {
            /* Delete slice */
            size_t cur;
            Py_ssize_t i;

            if (!_canresize(self))
                return -1;

            if (slicelen == 0)
                /* Nothing to do here. */
                return 0;

            if (step < 0) {
                stop = start + 1;
                start = stop + step * (slicelen - 1) - 1;
                step = -step;
            }
            for (cur = start, i = 0;
                 i < slicelen; cur += step, i++) {
                Py_ssize_t lim = step - 1;

                if (cur + step >= (size_t)PyByteArray_GET_SIZE(self))
                    lim = PyByteArray_GET_SIZE(self) - cur - 1;

                memmove(buf + cur - i,
                        buf + cur + 1, lim);
            }
            /* Move the tail of the bytes, in one chunk */
            cur = start + (size_t)slicelen*step;
            if (cur < (size_t)PyByteArray_GET_SIZE(self)) {
                memmove(buf + cur - slicelen,
                        buf + cur,
                        PyByteArray_GET_SIZE(self) - cur);
            }
            if (PyByteArray_Resize((PyObject *)self,
                               PyByteArray_GET_SIZE(self) - slicelen) < 0)
                return -1;

            return 0;
        }
        else {
            /* Assign slice */
            Py_ssize_t i;
            size_t cur;

            if (needed != slicelen) {
                PyErr_Format(PyExc_ValueError,
                             "attempt to assign bytes of size %zd "
                             "to extended slice of size %zd",
                             needed, slicelen);
                return -1;
            }
            for (cur = start, i = 0; i < slicelen; cur += step, i++)
                buf[cur] = bytes[i];
            return 0;
        }
    }
}

static int
bytearray_init(PyByteArrayObject *self, PyObject *args, PyObject *kwds)
{
    static char *kwlist[] = {"source", "encoding", "errors", 0};
    PyObject *arg = NULL;
    const char *encoding = NULL;
    const char *errors = NULL;
    Py_ssize_t count;
    PyObject *it;
    PyObject *(*iternext)(PyObject *);

    if (Py_SIZE(self) != 0) {
        /* Empty previous contents (yes, do this first of all!) */
        if (PyByteArray_Resize((PyObject *)self, 0) < 0)
            return -1;
    }

    /* Parse arguments */
    if (!PyArg_ParseTupleAndKeywords(args, kwds, "|Oss:bytearray", kwlist,
                                     &arg, &encoding, &errors))
        return -1;

    /* Make a quick exit if no first argument */
    if (arg == NULL) {
        if (encoding != NULL || errors != NULL) {
            PyErr_SetString(PyExc_TypeError,
                            "encoding or errors without sequence argument");
            return -1;
        }
        return 0;
    }

    if (PyUnicode_Check(arg)) {
        /* Encode via the codec registry */
        PyObject *encoded, *new;
        if (encoding == NULL) {
            PyErr_SetString(PyExc_TypeError,
                            "string argument without an encoding");
            return -1;
        }
        encoded = PyUnicode_AsEncodedString(arg, encoding, errors);
        if (encoded == NULL)
            return -1;
        assert(PyBytes_Check(encoded));
        new = bytearray_iconcat(self, encoded);
        Py_DECREF(encoded);
        if (new == NULL)
            return -1;
        Py_DECREF(new);
        return 0;
    }

    /* If it's not unicode, there can't be encoding or errors */
    if (encoding != NULL || errors != NULL) {
        PyErr_SetString(PyExc_TypeError,
                        "encoding or errors without a string argument");
        return -1;
    }

    /* Is it an int? */
    count = PyNumber_AsSsize_t(arg, PyExc_OverflowError);
    if (count == -1 && PyErr_Occurred()) {
        if (PyErr_ExceptionMatches(PyExc_OverflowError))
            return -1;
        PyErr_Clear();
    }
    else if (count < 0) {
        PyErr_SetString(PyExc_ValueError, "negative count");
        return -1;
    }
    else {
        if (count > 0) {
            if (PyByteArray_Resize((PyObject *)self, count))
                return -1;
            memset(PyByteArray_AS_STRING(self), 0, count);
        }
        return 0;
    }

    /* Use the buffer API */
    if (PyObject_CheckBuffer(arg)) {
        Py_ssize_t size;
        Py_buffer view;
        if (PyObject_GetBuffer(arg, &view, PyBUF_FULL_RO) < 0)
            return -1;
        size = view.len;
        if (PyByteArray_Resize((PyObject *)self, size) < 0) goto fail;
        if (PyBuffer_ToContiguous(PyByteArray_AS_STRING(self),
            &view, size, 'C') < 0)
            goto fail;
        PyBuffer_Release(&view);
        return 0;
    fail:
        PyBuffer_Release(&view);
        return -1;
    }

    /* XXX Optimize this if the arguments is a list, tuple */

    /* Get the iterator */
    it = PyObject_GetIter(arg);
    if (it == NULL)
        return -1;
    iternext = *Py_TYPE(it)->tp_iternext;

    /* Run the iterator to exhaustion */
    for (;;) {
        PyObject *item;
        int rc, value;

        /* Get the next item */
        item = iternext(it);
        if (item == NULL) {
            if (PyErr_Occurred()) {
                if (!PyErr_ExceptionMatches(PyExc_StopIteration))
                    goto error;
                PyErr_Clear();
            }
            break;
        }

        /* Interpret it as an int (__index__) */
        rc = _getbytevalue(item, &value);
        Py_DECREF(item);
        if (!rc)
            goto error;

        /* Append the byte */
        if (Py_SIZE(self) < self->ob_alloc)
            Py_SIZE(self)++;
        else if (PyByteArray_Resize((PyObject *)self, Py_SIZE(self)+1) < 0)
            goto error;
        PyByteArray_AS_STRING(self)[Py_SIZE(self)-1] = value;
    }

    /* Clean up and return success */
    Py_DECREF(it);
    return 0;

 error:
    /* Error handling when it != NULL */
    Py_DECREF(it);
    return -1;
}

/* Mostly copied from string_repr, but without the
   "smart quote" functionality. */
static PyObject *
bytearray_repr(PyByteArrayObject *self)
{
    const char *quote_prefix = "bytearray(b";
    const char *quote_postfix = ")";
    Py_ssize_t length = Py_SIZE(self);
    /* 15 == strlen(quote_prefix) + 2 + strlen(quote_postfix) + 1 */
    size_t newsize;
    PyObject *v;
    Py_ssize_t i;
    char *bytes;
    char c;
    char *p;
    int quote;
    char *test, *start;
    char *buffer;

    if (length > (PY_SSIZE_T_MAX - 15) / 4) {
        PyErr_SetString(PyExc_OverflowError,
            "bytearray object is too large to make repr");
        return NULL;
    }

    newsize = 15 + length * 4;
    buffer = PyObject_Malloc(newsize);
    if (buffer == NULL) {
        PyErr_NoMemory();
        return NULL;
    }

    /* Figure out which quote to use; single is preferred */
    quote = '\'';
    start = PyByteArray_AS_STRING(self);
    for (test = start; test < start+length; ++test) {
        if (*test == '"') {
            quote = '\''; /* back to single */
            break;
        }
        else if (*test == '\'')
            quote = '"';
    }

    p = buffer;
    while (*quote_prefix)
        *p++ = *quote_prefix++;
    *p++ = quote;

    bytes = PyByteArray_AS_STRING(self);
    for (i = 0; i < length; i++) {
        /* There's at least enough room for a hex escape
           and a closing quote. */
        assert(newsize - (p - buffer) >= 5);
        c = bytes[i];
        if (c == '\'' || c == '\\')
            *p++ = '\\', *p++ = c;
        else if (c == '\t')
            *p++ = '\\', *p++ = 't';
        else if (c == '\n')
            *p++ = '\\', *p++ = 'n';
        else if (c == '\r')
            *p++ = '\\', *p++ = 'r';
        else if (c == 0)
            *p++ = '\\', *p++ = 'x', *p++ = '0', *p++ = '0';
        else if (c < ' ' || c >= 0x7f) {
            *p++ = '\\';
            *p++ = 'x';
            *p++ = Py_hexdigits[(c & 0xf0) >> 4];
            *p++ = Py_hexdigits[c & 0xf];
        }
        else
            *p++ = c;
    }
    assert(newsize - (p - buffer) >= 1);
    *p++ = quote;
    while (*quote_postfix) {
       *p++ = *quote_postfix++;
    }

    v = PyUnicode_DecodeASCII(buffer, p - buffer, NULL);
    PyObject_Free(buffer);
    return v;
}

static PyObject *
bytearray_str(PyObject *op)
{
        if (Py_BytesWarningFlag) {
                if (PyErr_WarnEx(PyExc_BytesWarning,
                                 "str() on a bytearray instance", 1))
                        return NULL;
        }
        return bytearray_repr((PyByteArrayObject*)op);
}

static PyObject *
bytearray_richcompare(PyObject *self, PyObject *other, int op)
{
    Py_ssize_t self_size, other_size;
    Py_buffer self_bytes, other_bytes;
    PyObject *res;
    Py_ssize_t minsize;
    int cmp;

    /* Bytes can be compared to anything that supports the (binary)
       buffer API.  Except that a comparison with Unicode is always an
       error, even if the comparison is for equality. */
    if (PyObject_IsInstance(self, (PyObject*)&PyUnicode_Type) ||
        PyObject_IsInstance(other, (PyObject*)&PyUnicode_Type)) {
        if (Py_BytesWarningFlag && (op == Py_EQ || op == Py_NE)) {
            if (PyErr_WarnEx(PyExc_BytesWarning,
                            "Comparison between bytearray and string", 1))
                return NULL;
        }

        Py_RETURN_NOTIMPLEMENTED;
    }

    if (PyObject_GetBuffer(self, &self_bytes, PyBUF_SIMPLE) != 0) {
        PyErr_Clear();
        Py_RETURN_NOTIMPLEMENTED;
    }
    self_size = self_bytes.len;

    if (PyObject_GetBuffer(other, &other_bytes, PyBUF_SIMPLE) != 0) {
        PyErr_Clear();
        PyBuffer_Release(&self_bytes);
        Py_RETURN_NOTIMPLEMENTED;
    }
    other_size = other_bytes.len;

    if (self_size != other_size && (op == Py_EQ || op == Py_NE)) {
        /* Shortcut: if the lengths differ, the objects differ */
        cmp = (op == Py_NE);
    }
    else {
        minsize = self_size;
        if (other_size < minsize)
            minsize = other_size;

        cmp = memcmp(self_bytes.buf, other_bytes.buf, minsize);
        /* In ISO C, memcmp() guarantees to use unsigned bytes! */

        if (cmp == 0) {
            if (self_size < other_size)
                cmp = -1;
            else if (self_size > other_size)
                cmp = 1;
        }

        switch (op) {
        case Py_LT: cmp = cmp <  0; break;
        case Py_LE: cmp = cmp <= 0; break;
        case Py_EQ: cmp = cmp == 0; break;
        case Py_NE: cmp = cmp != 0; break;
        case Py_GT: cmp = cmp >  0; break;
        case Py_GE: cmp = cmp >= 0; break;
        }
    }

    res = cmp ? Py_True : Py_False;
    PyBuffer_Release(&self_bytes);
    PyBuffer_Release(&other_bytes);
    Py_INCREF(res);
    return res;
}

static void
bytearray_dealloc(PyByteArrayObject *self)
{
    if (self->ob_exports > 0) {
        PyErr_SetString(PyExc_SystemError,
                        "deallocated bytearray object has exported buffers");
        PyErr_Print();
    }
    if (self->ob_bytes != 0) {
        PyObject_Free(self->ob_bytes);
    }
    Py_TYPE(self)->tp_free((PyObject *)self);
}


/* -------------------------------------------------------------------- */
/* Methods */

#define FASTSEARCH fastsearch
#define STRINGLIB(F) stringlib_##F
#define STRINGLIB_CHAR char
#define STRINGLIB_SIZEOF_CHAR 1
#define STRINGLIB_LEN PyByteArray_GET_SIZE
#define STRINGLIB_STR PyByteArray_AS_STRING
#define STRINGLIB_NEW PyByteArray_FromStringAndSize
#define STRINGLIB_ISSPACE Py_ISSPACE
#define STRINGLIB_ISLINEBREAK(x) ((x == '\n') || (x == '\r'))
#define STRINGLIB_CHECK_EXACT PyByteArray_CheckExact
#define STRINGLIB_MUTABLE 1

#include "stringlib/fastsearch.h"
#include "stringlib/count.h"
#include "stringlib/find.h"
#include "stringlib/join.h"
#include "stringlib/partition.h"
#include "stringlib/split.h"
#include "stringlib/ctype.h"
#include "stringlib/transmogrify.h"


/* The following Py_LOCAL_INLINE and Py_LOCAL functions
were copied from the old char* style string object. */

/* helper macro to fixup start/end slice values */
#define ADJUST_INDICES(start, end, len)         \
    if (end > len)                              \
        end = len;                              \
    else if (end < 0) {                         \
        end += len;                             \
        if (end < 0)                            \
            end = 0;                            \
    }                                           \
    if (start < 0) {                            \
        start += len;                           \
        if (start < 0)                          \
            start = 0;                          \
    }

Py_LOCAL_INLINE(Py_ssize_t)
bytearray_find_internal(PyByteArrayObject *self, PyObject *args, int dir)
{
    PyObject *subobj;
    char byte;
    Py_buffer subbuf;
    const char *sub;
    Py_ssize_t sub_len;
    Py_ssize_t start=0, end=PY_SSIZE_T_MAX;
    Py_ssize_t res;

    if (!stringlib_parse_args_finds_byte("find/rfind/index/rindex",
                                         args, &subobj, &byte, &start, &end))
        return -2;

    if (subobj) {
        if (PyObject_GetBuffer(subobj, &subbuf, PyBUF_SIMPLE) != 0)
            return -2;

        sub = subbuf.buf;
        sub_len = subbuf.len;
    }
    else {
        sub = &byte;
        sub_len = 1;
    }

    if (dir > 0)
        res = stringlib_find_slice(
            PyByteArray_AS_STRING(self), PyByteArray_GET_SIZE(self),
            sub, sub_len, start, end);
    else
        res = stringlib_rfind_slice(
            PyByteArray_AS_STRING(self), PyByteArray_GET_SIZE(self),
            sub, sub_len, start, end);

    if (subobj)
        PyBuffer_Release(&subbuf);

    return res;
}

PyDoc_STRVAR(find__doc__,
"B.find(sub[, start[, end]]) -> int\n\
\n\
Return the lowest index in B where subsection sub is found,\n\
such that sub is contained within B[start,end].  Optional\n\
arguments start and end are interpreted as in slice notation.\n\
\n\
Return -1 on failure.");

static PyObject *
bytearray_find(PyByteArrayObject *self, PyObject *args)
{
    Py_ssize_t result = bytearray_find_internal(self, args, +1);
    if (result == -2)
        return NULL;
    return PyLong_FromSsize_t(result);
}

PyDoc_STRVAR(count__doc__,
"B.count(sub[, start[, end]]) -> int\n\
\n\
Return the number of non-overlapping occurrences of subsection sub in\n\
bytes B[start:end].  Optional arguments start and end are interpreted\n\
as in slice notation.");

static PyObject *
bytearray_count(PyByteArrayObject *self, PyObject *args)
{
    PyObject *sub_obj;
    const char *str = PyByteArray_AS_STRING(self), *sub;
    Py_ssize_t sub_len;
    char byte;
    Py_ssize_t start = 0, end = PY_SSIZE_T_MAX;

    Py_buffer vsub;
    PyObject *count_obj;

    if (!stringlib_parse_args_finds_byte("count", args, &sub_obj, &byte,
                                         &start, &end))
        return NULL;

    if (sub_obj) {
        if (PyObject_GetBuffer(sub_obj, &vsub, PyBUF_SIMPLE) != 0)
            return NULL;

        sub = vsub.buf;
        sub_len = vsub.len;
    }
    else {
        sub = &byte;
        sub_len = 1;
    }

    ADJUST_INDICES(start, end, PyByteArray_GET_SIZE(self));

    count_obj = PyLong_FromSsize_t(
        stringlib_count(str + start, end - start, sub, sub_len, PY_SSIZE_T_MAX)
        );

    if (sub_obj)
        PyBuffer_Release(&vsub);

    return count_obj;
}

/*[clinic input]
bytearray.clear

    self: self(type="PyByteArrayObject *")

Remove all items from the bytearray.
[clinic start generated code]*/

PyDoc_STRVAR(bytearray_clear__doc__,
"clear($self, /)\n"
"--\n"
"\n"
"Remove all items from the bytearray.");

#define BYTEARRAY_CLEAR_METHODDEF    \
    {"clear", (PyCFunction)bytearray_clear, METH_NOARGS, bytearray_clear__doc__},

static PyObject *
bytearray_clear_impl(PyByteArrayObject *self);

static PyObject *
bytearray_clear(PyByteArrayObject *self, PyObject *Py_UNUSED(ignored))
{
    return bytearray_clear_impl(self);
}

static PyObject *
bytearray_clear_impl(PyByteArrayObject *self)
/*[clinic end generated code: output=5344093031e2f36c input=e524fd330abcdc18]*/
{
    if (PyByteArray_Resize((PyObject *)self, 0) < 0)
        return NULL;
    Py_RETURN_NONE;
}

/*[clinic input]
bytearray.copy

    self: self(type="PyByteArrayObject *")

Return a copy of B.
[clinic start generated code]*/

PyDoc_STRVAR(bytearray_copy__doc__,
"copy($self, /)\n"
"--\n"
"\n"
"Return a copy of B.");

#define BYTEARRAY_COPY_METHODDEF    \
    {"copy", (PyCFunction)bytearray_copy, METH_NOARGS, bytearray_copy__doc__},

static PyObject *
bytearray_copy_impl(PyByteArrayObject *self);

static PyObject *
bytearray_copy(PyByteArrayObject *self, PyObject *Py_UNUSED(ignored))
{
    return bytearray_copy_impl(self);
}

static PyObject *
bytearray_copy_impl(PyByteArrayObject *self)
/*[clinic end generated code: output=8788ed299f7f2214 input=6d5d2975aa0f33f3]*/
{
    return PyByteArray_FromStringAndSize(PyByteArray_AS_STRING((PyObject *)self),
                                         PyByteArray_GET_SIZE(self));
}

PyDoc_STRVAR(index__doc__,
"B.index(sub[, start[, end]]) -> int\n\
\n\
Like B.find() but raise ValueError when the subsection is not found.");

static PyObject *
bytearray_index(PyByteArrayObject *self, PyObject *args)
{
    Py_ssize_t result = bytearray_find_internal(self, args, +1);
    if (result == -2)
        return NULL;
    if (result == -1) {
        PyErr_SetString(PyExc_ValueError,
                        "subsection not found");
        return NULL;
    }
    return PyLong_FromSsize_t(result);
}


PyDoc_STRVAR(rfind__doc__,
"B.rfind(sub[, start[, end]]) -> int\n\
\n\
Return the highest index in B where subsection sub is found,\n\
such that sub is contained within B[start,end].  Optional\n\
arguments start and end are interpreted as in slice notation.\n\
\n\
Return -1 on failure.");

static PyObject *
bytearray_rfind(PyByteArrayObject *self, PyObject *args)
{
    Py_ssize_t result = bytearray_find_internal(self, args, -1);
    if (result == -2)
        return NULL;
    return PyLong_FromSsize_t(result);
}


PyDoc_STRVAR(rindex__doc__,
"B.rindex(sub[, start[, end]]) -> int\n\
\n\
Like B.rfind() but raise ValueError when the subsection is not found.");

static PyObject *
bytearray_rindex(PyByteArrayObject *self, PyObject *args)
{
    Py_ssize_t result = bytearray_find_internal(self, args, -1);
    if (result == -2)
        return NULL;
    if (result == -1) {
        PyErr_SetString(PyExc_ValueError,
                        "subsection not found");
        return NULL;
    }
    return PyLong_FromSsize_t(result);
}


static int
bytearray_contains(PyObject *self, PyObject *arg)
{
    Py_ssize_t ival = PyNumber_AsSsize_t(arg, PyExc_ValueError);
    if (ival == -1 && PyErr_Occurred()) {
        Py_buffer varg;
        Py_ssize_t pos;
        PyErr_Clear();
        if (PyObject_GetBuffer(arg, &varg, PyBUF_SIMPLE) != 0)
            return -1;
        pos = stringlib_find(PyByteArray_AS_STRING(self), Py_SIZE(self),
                             varg.buf, varg.len, 0);
        PyBuffer_Release(&varg);
        return pos >= 0;
    }
    if (ival < 0 || ival >= 256) {
        PyErr_SetString(PyExc_ValueError, "byte must be in range(0, 256)");
        return -1;
    }

    return memchr(PyByteArray_AS_STRING(self), (int) ival, Py_SIZE(self)) != NULL;
}


/* Matches the end (direction >= 0) or start (direction < 0) of self
 * against substr, using the start and end arguments. Returns
 * -1 on error, 0 if not found and 1 if found.
 */
Py_LOCAL(int)
_bytearray_tailmatch(PyByteArrayObject *self, PyObject *substr, Py_ssize_t start,
                 Py_ssize_t end, int direction)
{
    Py_ssize_t len = PyByteArray_GET_SIZE(self);
    const char* str;
    Py_buffer vsubstr;
    int rv = 0;

    str = PyByteArray_AS_STRING(self);

    if (PyObject_GetBuffer(substr, &vsubstr, PyBUF_SIMPLE) != 0)
        return -1;

    ADJUST_INDICES(start, end, len);

    if (direction < 0) {
        /* startswith */
        if (start+vsubstr.len > len) {
            goto done;
        }
    } else {
        /* endswith */
        if (end-start < vsubstr.len || start > len) {
            goto done;
        }

        if (end-vsubstr.len > start)
            start = end - vsubstr.len;
    }
    if (end-start >= vsubstr.len)
        rv = ! memcmp(str+start, vsubstr.buf, vsubstr.len);

done:
    PyBuffer_Release(&vsubstr);
    return rv;
}


PyDoc_STRVAR(startswith__doc__,
"B.startswith(prefix[, start[, end]]) -> bool\n\
\n\
Return True if B starts with the specified prefix, False otherwise.\n\
With optional start, test B beginning at that position.\n\
With optional end, stop comparing B at that position.\n\
prefix can also be a tuple of bytes to try.");

static PyObject *
bytearray_startswith(PyByteArrayObject *self, PyObject *args)
{
    Py_ssize_t start = 0;
    Py_ssize_t end = PY_SSIZE_T_MAX;
    PyObject *subobj;
    int result;

    if (!stringlib_parse_args_finds("startswith", args, &subobj, &start, &end))
        return NULL;
    if (PyTuple_Check(subobj)) {
        Py_ssize_t i;
        for (i = 0; i < PyTuple_GET_SIZE(subobj); i++) {
            result = _bytearray_tailmatch(self,
                                      PyTuple_GET_ITEM(subobj, i),
                                      start, end, -1);
            if (result == -1)
                return NULL;
            else if (result) {
                Py_RETURN_TRUE;
            }
        }
        Py_RETURN_FALSE;
    }
    result = _bytearray_tailmatch(self, subobj, start, end, -1);
    if (result == -1) {
        if (PyErr_ExceptionMatches(PyExc_TypeError))
            PyErr_Format(PyExc_TypeError, "startswith first arg must be bytes "
                         "or a tuple of bytes, not %s", Py_TYPE(subobj)->tp_name);
        return NULL;
    }
    else
        return PyBool_FromLong(result);
}

PyDoc_STRVAR(endswith__doc__,
"B.endswith(suffix[, start[, end]]) -> bool\n\
\n\
Return True if B ends with the specified suffix, False otherwise.\n\
With optional start, test B beginning at that position.\n\
With optional end, stop comparing B at that position.\n\
suffix can also be a tuple of bytes to try.");

static PyObject *
bytearray_endswith(PyByteArrayObject *self, PyObject *args)
{
    Py_ssize_t start = 0;
    Py_ssize_t end = PY_SSIZE_T_MAX;
    PyObject *subobj;
    int result;

    if (!stringlib_parse_args_finds("endswith", args, &subobj, &start, &end))
        return NULL;
    if (PyTuple_Check(subobj)) {
        Py_ssize_t i;
        for (i = 0; i < PyTuple_GET_SIZE(subobj); i++) {
            result = _bytearray_tailmatch(self,
                                      PyTuple_GET_ITEM(subobj, i),
                                      start, end, +1);
            if (result == -1)
                return NULL;
            else if (result) {
                Py_RETURN_TRUE;
            }
        }
        Py_RETURN_FALSE;
    }
    result = _bytearray_tailmatch(self, subobj, start, end, +1);
    if (result == -1) {
        if (PyErr_ExceptionMatches(PyExc_TypeError))
            PyErr_Format(PyExc_TypeError, "endswith first arg must be bytes or "
                         "a tuple of bytes, not %s", Py_TYPE(subobj)->tp_name);
        return NULL;
    }
    else
        return PyBool_FromLong(result);
}


/*[clinic input]
bytearray.translate

    self: self(type="PyByteArrayObject *")
    table: object
        Translation table, which must be a bytes object of length 256.
    [
    deletechars: object
    ]
    /

Return a copy with each character mapped by the given translation table.

All characters occurring in the optional argument deletechars are removed.
The remaining characters are mapped through the given translation table.
[clinic start generated code]*/

PyDoc_STRVAR(bytearray_translate__doc__,
"translate(table, [deletechars])\n"
"Return a copy with each character mapped by the given translation table.\n"
"\n"
"  table\n"
"    Translation table, which must be a bytes object of length 256.\n"
"\n"
"All characters occurring in the optional argument deletechars are removed.\n"
"The remaining characters are mapped through the given translation table.");

#define BYTEARRAY_TRANSLATE_METHODDEF    \
    {"translate", (PyCFunction)bytearray_translate, METH_VARARGS, bytearray_translate__doc__},

static PyObject *
bytearray_translate_impl(PyByteArrayObject *self, PyObject *table, int group_right_1, PyObject *deletechars);

static PyObject *
bytearray_translate(PyByteArrayObject *self, PyObject *args)
{
    PyObject *return_value = NULL;
    PyObject *table;
    int group_right_1 = 0;
    PyObject *deletechars = NULL;

    switch (PyTuple_GET_SIZE(args)) {
        case 1:
            if (!PyArg_ParseTuple(args, "O:translate", &table))
                goto exit;
            break;
        case 2:
            if (!PyArg_ParseTuple(args, "OO:translate", &table, &deletechars))
                goto exit;
            group_right_1 = 1;
            break;
        default:
            PyErr_SetString(PyExc_TypeError, "bytearray.translate requires 1 to 2 arguments");
            goto exit;
    }
    return_value = bytearray_translate_impl(self, table, group_right_1, deletechars);

exit:
    return return_value;
}

static PyObject *
bytearray_translate_impl(PyByteArrayObject *self, PyObject *table, int group_right_1, PyObject *deletechars)
/*[clinic end generated code: output=a709df81d41db4b7 input=b749ad85f4860824]*/
{
    char *input, *output;
    const char *table_chars;
    Py_ssize_t i, c;
    PyObject *input_obj = (PyObject*)self;
    const char *output_start;
    Py_ssize_t inlen;
    PyObject *result = NULL;
    int trans_table[256];
    Py_buffer vtable, vdel;

    if (table == Py_None) {
        table_chars = NULL;
        table = NULL;
<<<<<<< HEAD
    } else if (_getbuffer(table, &vtable) < 0) {
=======
        tableobj = NULL;
    } else if (PyObject_GetBuffer(tableobj, &vtable, PyBUF_SIMPLE) != 0) {
>>>>>>> 4fdb6849
        return NULL;
    } else {
        if (vtable.len != 256) {
            PyErr_SetString(PyExc_ValueError,
                            "translation table must be 256 characters long");
            PyBuffer_Release(&vtable);
            return NULL;
        }
        table_chars = (const char*)vtable.buf;
    }

<<<<<<< HEAD
    if (deletechars != NULL) {
        if (_getbuffer(deletechars, &vdel) < 0) {
            if (table != NULL)
=======
    if (delobj != NULL) {
        if (PyObject_GetBuffer(delobj, &vdel, PyBUF_SIMPLE) != 0) {
            if (tableobj != NULL)
>>>>>>> 4fdb6849
                PyBuffer_Release(&vtable);
            return NULL;
        }
    }
    else {
        vdel.buf = NULL;
        vdel.len = 0;
    }

    inlen = PyByteArray_GET_SIZE(input_obj);
    result = PyByteArray_FromStringAndSize((char *)NULL, inlen);
    if (result == NULL)
        goto done;
    output_start = output = PyByteArray_AsString(result);
    input = PyByteArray_AS_STRING(input_obj);

    if (vdel.len == 0 && table_chars != NULL) {
        /* If no deletions are required, use faster code */
        for (i = inlen; --i >= 0; ) {
            c = Py_CHARMASK(*input++);
            *output++ = table_chars[c];
        }
        goto done;
    }

    if (table_chars == NULL) {
        for (i = 0; i < 256; i++)
            trans_table[i] = Py_CHARMASK(i);
    } else {
        for (i = 0; i < 256; i++)
            trans_table[i] = Py_CHARMASK(table_chars[i]);
    }

    for (i = 0; i < vdel.len; i++)
        trans_table[(int) Py_CHARMASK( ((unsigned char*)vdel.buf)[i] )] = -1;

    for (i = inlen; --i >= 0; ) {
        c = Py_CHARMASK(*input++);
        if (trans_table[c] != -1)
            if (Py_CHARMASK(*output++ = (char)trans_table[c]) == c)
                    continue;
    }
    /* Fix the size of the resulting string */
    if (inlen > 0)
        if (PyByteArray_Resize(result, output - output_start) < 0) {
            Py_CLEAR(result);
            goto done;
        }

done:
    if (table != NULL)
        PyBuffer_Release(&vtable);
    if (deletechars != NULL)
        PyBuffer_Release(&vdel);
    return result;
}


/*[clinic input]

@staticmethod
bytearray.maketrans

    frm: object
    to: object
    /

Return a translation table useable for the bytes or bytearray translate method.

The returned table will be one where each byte in frm is mapped to the byte at
the same position in to.

The bytes objects frm and to must be of the same length.
[clinic start generated code]*/

PyDoc_STRVAR(bytearray_maketrans__doc__,
"maketrans(frm, to, /)\n"
"--\n"
"\n"
"Return a translation table useable for the bytes or bytearray translate method.\n"
"\n"
"The returned table will be one where each byte in frm is mapped to the byte at\n"
"the same position in to.\n"
"\n"
"The bytes objects frm and to must be of the same length.");

#define BYTEARRAY_MAKETRANS_METHODDEF    \
    {"maketrans", (PyCFunction)bytearray_maketrans, METH_VARARGS|METH_STATIC, bytearray_maketrans__doc__},

static PyObject *
bytearray_maketrans_impl(PyObject *frm, PyObject *to);

static PyObject *
bytearray_maketrans(void *null, PyObject *args)
{
    PyObject *return_value = NULL;
    PyObject *frm;
    PyObject *to;

    if (!PyArg_UnpackTuple(args, "maketrans",
        2, 2,
        &frm, &to))
        goto exit;
    return_value = bytearray_maketrans_impl(frm, to);

exit:
    return return_value;
}

static PyObject *
bytearray_maketrans_impl(PyObject *frm, PyObject *to)
/*[clinic end generated code: output=307752019d9b25b5 input=ea9bdc6b328c15e2]*/
{
    return _Py_bytes_maketrans(frm, to);
}


/* find and count characters and substrings */

#define findchar(target, target_len, c)                         \
  ((char *)memchr((const void *)(target), c, target_len))


/* Bytes ops must return a string, create a copy */
Py_LOCAL(PyByteArrayObject *)
return_self(PyByteArrayObject *self)
{
    /* always return a new bytearray */
    return (PyByteArrayObject *)PyByteArray_FromStringAndSize(
            PyByteArray_AS_STRING(self),
            PyByteArray_GET_SIZE(self));
}

Py_LOCAL_INLINE(Py_ssize_t)
countchar(const char *target, Py_ssize_t target_len, char c, Py_ssize_t maxcount)
{
    Py_ssize_t count=0;
    const char *start=target;
    const char *end=target+target_len;

    while ( (start=findchar(start, end-start, c)) != NULL ) {
        count++;
        if (count >= maxcount)
            break;
        start += 1;
    }
    return count;
}


/* Algorithms for different cases of string replacement */

/* len(self)>=1, from="", len(to)>=1, maxcount>=1 */
Py_LOCAL(PyByteArrayObject *)
replace_interleave(PyByteArrayObject *self,
                   const char *to_s, Py_ssize_t to_len,
                   Py_ssize_t maxcount)
{
    char *self_s, *result_s;
    Py_ssize_t self_len, result_len;
    Py_ssize_t count, i;
    PyByteArrayObject *result;

    self_len = PyByteArray_GET_SIZE(self);

    /* 1 at the end plus 1 after every character;
       count = min(maxcount, self_len + 1) */
    if (maxcount <= self_len)
        count = maxcount;
    else
        /* Can't overflow: self_len + 1 <= maxcount <= PY_SSIZE_T_MAX. */
        count = self_len + 1;

    /* Check for overflow */
    /*   result_len = count * to_len + self_len; */
    assert(count > 0);
    if (to_len > (PY_SSIZE_T_MAX - self_len) / count) {
        PyErr_SetString(PyExc_OverflowError,
                        "replace string is too long");
        return NULL;
    }
    result_len = count * to_len + self_len;

    if (! (result = (PyByteArrayObject *)
                     PyByteArray_FromStringAndSize(NULL, result_len)) )
        return NULL;

    self_s = PyByteArray_AS_STRING(self);
    result_s = PyByteArray_AS_STRING(result);

    /* TODO: special case single character, which doesn't need memcpy */

    /* Lay the first one down (guaranteed this will occur) */
    Py_MEMCPY(result_s, to_s, to_len);
    result_s += to_len;
    count -= 1;

    for (i=0; i<count; i++) {
        *result_s++ = *self_s++;
        Py_MEMCPY(result_s, to_s, to_len);
        result_s += to_len;
    }

    /* Copy the rest of the original string */
    Py_MEMCPY(result_s, self_s, self_len-i);

    return result;
}

/* Special case for deleting a single character */
/* len(self)>=1, len(from)==1, to="", maxcount>=1 */
Py_LOCAL(PyByteArrayObject *)
replace_delete_single_character(PyByteArrayObject *self,
                                char from_c, Py_ssize_t maxcount)
{
    char *self_s, *result_s;
    char *start, *next, *end;
    Py_ssize_t self_len, result_len;
    Py_ssize_t count;
    PyByteArrayObject *result;

    self_len = PyByteArray_GET_SIZE(self);
    self_s = PyByteArray_AS_STRING(self);

    count = countchar(self_s, self_len, from_c, maxcount);
    if (count == 0) {
        return return_self(self);
    }

    result_len = self_len - count;  /* from_len == 1 */
    assert(result_len>=0);

    if ( (result = (PyByteArrayObject *)
                    PyByteArray_FromStringAndSize(NULL, result_len)) == NULL)
        return NULL;
    result_s = PyByteArray_AS_STRING(result);

    start = self_s;
    end = self_s + self_len;
    while (count-- > 0) {
        next = findchar(start, end-start, from_c);
        if (next == NULL)
            break;
        Py_MEMCPY(result_s, start, next-start);
        result_s += (next-start);
        start = next+1;
    }
    Py_MEMCPY(result_s, start, end-start);

    return result;
}

/* len(self)>=1, len(from)>=2, to="", maxcount>=1 */

Py_LOCAL(PyByteArrayObject *)
replace_delete_substring(PyByteArrayObject *self,
                         const char *from_s, Py_ssize_t from_len,
                         Py_ssize_t maxcount)
{
    char *self_s, *result_s;
    char *start, *next, *end;
    Py_ssize_t self_len, result_len;
    Py_ssize_t count, offset;
    PyByteArrayObject *result;

    self_len = PyByteArray_GET_SIZE(self);
    self_s = PyByteArray_AS_STRING(self);

    count = stringlib_count(self_s, self_len,
                            from_s, from_len,
                            maxcount);

    if (count == 0) {
        /* no matches */
        return return_self(self);
    }

    result_len = self_len - (count * from_len);
    assert (result_len>=0);

    if ( (result = (PyByteArrayObject *)
        PyByteArray_FromStringAndSize(NULL, result_len)) == NULL )
            return NULL;

    result_s = PyByteArray_AS_STRING(result);

    start = self_s;
    end = self_s + self_len;
    while (count-- > 0) {
        offset = stringlib_find(start, end-start,
                                from_s, from_len,
                                0);
        if (offset == -1)
            break;
        next = start + offset;

        Py_MEMCPY(result_s, start, next-start);

        result_s += (next-start);
        start = next+from_len;
    }
    Py_MEMCPY(result_s, start, end-start);
    return result;
}

/* len(self)>=1, len(from)==len(to)==1, maxcount>=1 */
Py_LOCAL(PyByteArrayObject *)
replace_single_character_in_place(PyByteArrayObject *self,
                                  char from_c, char to_c,
                                  Py_ssize_t maxcount)
{
    char *self_s, *result_s, *start, *end, *next;
    Py_ssize_t self_len;
    PyByteArrayObject *result;

    /* The result string will be the same size */
    self_s = PyByteArray_AS_STRING(self);
    self_len = PyByteArray_GET_SIZE(self);

    next = findchar(self_s, self_len, from_c);

    if (next == NULL) {
        /* No matches; return the original bytes */
        return return_self(self);
    }

    /* Need to make a new bytes */
    result = (PyByteArrayObject *) PyByteArray_FromStringAndSize(NULL, self_len);
    if (result == NULL)
        return NULL;
    result_s = PyByteArray_AS_STRING(result);
    Py_MEMCPY(result_s, self_s, self_len);

    /* change everything in-place, starting with this one */
    start =  result_s + (next-self_s);
    *start = to_c;
    start++;
    end = result_s + self_len;

    while (--maxcount > 0) {
        next = findchar(start, end-start, from_c);
        if (next == NULL)
            break;
        *next = to_c;
        start = next+1;
    }

    return result;
}

/* len(self)>=1, len(from)==len(to)>=2, maxcount>=1 */
Py_LOCAL(PyByteArrayObject *)
replace_substring_in_place(PyByteArrayObject *self,
                           const char *from_s, Py_ssize_t from_len,
                           const char *to_s, Py_ssize_t to_len,
                           Py_ssize_t maxcount)
{
    char *result_s, *start, *end;
    char *self_s;
    Py_ssize_t self_len, offset;
    PyByteArrayObject *result;

    /* The result bytes will be the same size */

    self_s = PyByteArray_AS_STRING(self);
    self_len = PyByteArray_GET_SIZE(self);

    offset = stringlib_find(self_s, self_len,
                            from_s, from_len,
                            0);
    if (offset == -1) {
        /* No matches; return the original bytes */
        return return_self(self);
    }

    /* Need to make a new bytes */
    result = (PyByteArrayObject *) PyByteArray_FromStringAndSize(NULL, self_len);
    if (result == NULL)
        return NULL;
    result_s = PyByteArray_AS_STRING(result);
    Py_MEMCPY(result_s, self_s, self_len);

    /* change everything in-place, starting with this one */
    start =  result_s + offset;
    Py_MEMCPY(start, to_s, from_len);
    start += from_len;
    end = result_s + self_len;

    while ( --maxcount > 0) {
        offset = stringlib_find(start, end-start,
                                from_s, from_len,
                                0);
        if (offset==-1)
            break;
        Py_MEMCPY(start+offset, to_s, from_len);
        start += offset+from_len;
    }

    return result;
}

/* len(self)>=1, len(from)==1, len(to)>=2, maxcount>=1 */
Py_LOCAL(PyByteArrayObject *)
replace_single_character(PyByteArrayObject *self,
                         char from_c,
                         const char *to_s, Py_ssize_t to_len,
                         Py_ssize_t maxcount)
{
    char *self_s, *result_s;
    char *start, *next, *end;
    Py_ssize_t self_len, result_len;
    Py_ssize_t count;
    PyByteArrayObject *result;

    self_s = PyByteArray_AS_STRING(self);
    self_len = PyByteArray_GET_SIZE(self);

    count = countchar(self_s, self_len, from_c, maxcount);
    if (count == 0) {
        /* no matches, return unchanged */
        return return_self(self);
    }

    /* use the difference between current and new, hence the "-1" */
    /*   result_len = self_len + count * (to_len-1)  */
    assert(count > 0);
    if (to_len - 1 > (PY_SSIZE_T_MAX - self_len) / count) {
        PyErr_SetString(PyExc_OverflowError, "replace bytes is too long");
        return NULL;
    }
    result_len = self_len + count * (to_len - 1);

    if ( (result = (PyByteArrayObject *)
          PyByteArray_FromStringAndSize(NULL, result_len)) == NULL)
            return NULL;
    result_s = PyByteArray_AS_STRING(result);

    start = self_s;
    end = self_s + self_len;
    while (count-- > 0) {
        next = findchar(start, end-start, from_c);
        if (next == NULL)
            break;

        if (next == start) {
            /* replace with the 'to' */
            Py_MEMCPY(result_s, to_s, to_len);
            result_s += to_len;
            start += 1;
        } else {
            /* copy the unchanged old then the 'to' */
            Py_MEMCPY(result_s, start, next-start);
            result_s += (next-start);
            Py_MEMCPY(result_s, to_s, to_len);
            result_s += to_len;
            start = next+1;
        }
    }
    /* Copy the remainder of the remaining bytes */
    Py_MEMCPY(result_s, start, end-start);

    return result;
}

/* len(self)>=1, len(from)>=2, len(to)>=2, maxcount>=1 */
Py_LOCAL(PyByteArrayObject *)
replace_substring(PyByteArrayObject *self,
                  const char *from_s, Py_ssize_t from_len,
                  const char *to_s, Py_ssize_t to_len,
                  Py_ssize_t maxcount)
{
    char *self_s, *result_s;
    char *start, *next, *end;
    Py_ssize_t self_len, result_len;
    Py_ssize_t count, offset;
    PyByteArrayObject *result;

    self_s = PyByteArray_AS_STRING(self);
    self_len = PyByteArray_GET_SIZE(self);

    count = stringlib_count(self_s, self_len,
                            from_s, from_len,
                            maxcount);

    if (count == 0) {
        /* no matches, return unchanged */
        return return_self(self);
    }

    /* Check for overflow */
    /*    result_len = self_len + count * (to_len-from_len) */
    assert(count > 0);
    if (to_len - from_len > (PY_SSIZE_T_MAX - self_len) / count) {
        PyErr_SetString(PyExc_OverflowError, "replace bytes is too long");
        return NULL;
    }
    result_len = self_len + count * (to_len - from_len);

    if ( (result = (PyByteArrayObject *)
          PyByteArray_FromStringAndSize(NULL, result_len)) == NULL)
        return NULL;
    result_s = PyByteArray_AS_STRING(result);

    start = self_s;
    end = self_s + self_len;
    while (count-- > 0) {
        offset = stringlib_find(start, end-start,
                                from_s, from_len,
                                0);
        if (offset == -1)
            break;
        next = start+offset;
        if (next == start) {
            /* replace with the 'to' */
            Py_MEMCPY(result_s, to_s, to_len);
            result_s += to_len;
            start += from_len;
        } else {
            /* copy the unchanged old then the 'to' */
            Py_MEMCPY(result_s, start, next-start);
            result_s += (next-start);
            Py_MEMCPY(result_s, to_s, to_len);
            result_s += to_len;
            start = next+from_len;
        }
    }
    /* Copy the remainder of the remaining bytes */
    Py_MEMCPY(result_s, start, end-start);

    return result;
}


Py_LOCAL(PyByteArrayObject *)
replace(PyByteArrayObject *self,
        const char *from_s, Py_ssize_t from_len,
        const char *to_s, Py_ssize_t to_len,
        Py_ssize_t maxcount)
{
    if (maxcount < 0) {
        maxcount = PY_SSIZE_T_MAX;
    } else if (maxcount == 0 || PyByteArray_GET_SIZE(self) == 0) {
        /* nothing to do; return the original bytes */
        return return_self(self);
    }

    if (maxcount == 0 ||
        (from_len == 0 && to_len == 0)) {
        /* nothing to do; return the original bytes */
        return return_self(self);
    }

    /* Handle zero-length special cases */

    if (from_len == 0) {
        /* insert the 'to' bytes everywhere.   */
        /*    >>> "Python".replace("", ".")     */
        /*    '.P.y.t.h.o.n.'                   */
        return replace_interleave(self, to_s, to_len, maxcount);
    }

    /* Except for "".replace("", "A") == "A" there is no way beyond this */
    /* point for an empty self bytes to generate a non-empty bytes */
    /* Special case so the remaining code always gets a non-empty bytes */
    if (PyByteArray_GET_SIZE(self) == 0) {
        return return_self(self);
    }

    if (to_len == 0) {
        /* delete all occurrences of 'from' bytes */
        if (from_len == 1) {
            return replace_delete_single_character(
                    self, from_s[0], maxcount);
        } else {
            return replace_delete_substring(self, from_s, from_len, maxcount);
        }
    }

    /* Handle special case where both bytes have the same length */

    if (from_len == to_len) {
        if (from_len == 1) {
            return replace_single_character_in_place(
                    self,
                    from_s[0],
                    to_s[0],
                    maxcount);
        } else {
            return replace_substring_in_place(
                self, from_s, from_len, to_s, to_len, maxcount);
        }
    }

    /* Otherwise use the more generic algorithms */
    if (from_len == 1) {
        return replace_single_character(self, from_s[0],
                                        to_s, to_len, maxcount);
    } else {
        /* len('from')>=2, len('to')>=1 */
        return replace_substring(self, from_s, from_len, to_s, to_len, maxcount);
    }
}


/*[clinic input]
bytearray.replace

    old: object
    new: object
    count: Py_ssize_t = -1
        Maximum number of occurrences to replace.
        -1 (the default value) means replace all occurrences.
    /

Return a copy with all occurrences of substring old replaced by new.

If the optional argument count is given, only the first count occurrences are
replaced.
[clinic start generated code]*/

PyDoc_STRVAR(bytearray_replace__doc__,
"replace($self, old, new, count=-1, /)\n"
"--\n"
"\n"
"Return a copy with all occurrences of substring old replaced by new.\n"
"\n"
"  count\n"
"    Maximum number of occurrences to replace.\n"
"    -1 (the default value) means replace all occurrences.\n"
"\n"
"If the optional argument count is given, only the first count occurrences are\n"
"replaced.");

#define BYTEARRAY_REPLACE_METHODDEF    \
    {"replace", (PyCFunction)bytearray_replace, METH_VARARGS, bytearray_replace__doc__},

static PyObject *
bytearray_replace_impl(PyByteArrayObject *self, PyObject *old, PyObject *new, Py_ssize_t count);

static PyObject *
bytearray_replace(PyByteArrayObject *self, PyObject *args)
{
<<<<<<< HEAD
    PyObject *return_value = NULL;
    PyObject *old;
    PyObject *new;
    Py_ssize_t count = -1;

    if (!PyArg_ParseTuple(args,
        "OO|n:replace",
        &old, &new, &count))
        goto exit;
    return_value = bytearray_replace_impl(self, old, new, count);

exit:
    return return_value;
}

static PyObject *
bytearray_replace_impl(PyByteArrayObject *self, PyObject *old, PyObject *new, Py_ssize_t count)
/*[clinic end generated code: output=4d2e3c9130da0f96 input=9aaaa123608dfc1f]*/
{
    PyObject *res;
    Py_buffer vold, vnew;

    if (_getbuffer(old, &vold) < 0)
        return NULL;
    if (_getbuffer(new, &vnew) < 0) {
        PyBuffer_Release(&vold);
        return NULL;
    }

    res = (PyObject *)replace((PyByteArrayObject *) self,
                              vold.buf, vold.len,
                              vnew.buf, vnew.len, count);

    PyBuffer_Release(&vold);
    PyBuffer_Release(&vnew);
=======
    PyObject *res;
    Py_buffer old = {NULL, NULL};
    Py_buffer new = {NULL, NULL};
    Py_ssize_t count = -1;

    if (!PyArg_ParseTuple(args, "y*y*|n:replace", &old, &new, &count))
        return NULL;

    res = (PyObject *)replace((PyByteArrayObject *) self,
                              (const char *)old.buf, old.len,
                              (const char *)new.buf, new.len, count);

    PyBuffer_Release(&old);
    PyBuffer_Release(&new);
>>>>>>> 4fdb6849
    return res;
}

/*[clinic input]
bytearray.split

    sep: object = None
        The delimiter according which to split the bytearray.
        None (the default value) means split on ASCII whitespace characters
        (space, tab, return, newline, formfeed, vertical tab).
    maxsplit: Py_ssize_t = -1
        Maximum number of splits to do.
        -1 (the default value) means no limit.

Return a list of the sections in the bytearray, using sep as the delimiter.
[clinic start generated code]*/

PyDoc_STRVAR(bytearray_split__doc__,
"split($self, /, sep=None, maxsplit=-1)\n"
"--\n"
"\n"
"Return a list of the sections in the bytearray, using sep as the delimiter.\n"
"\n"
"  sep\n"
"    The delimiter according which to split the bytearray.\n"
"    None (the default value) means split on ASCII whitespace characters\n"
"    (space, tab, return, newline, formfeed, vertical tab).\n"
"  maxsplit\n"
"    Maximum number of splits to do.\n"
"    -1 (the default value) means no limit.");

#define BYTEARRAY_SPLIT_METHODDEF    \
    {"split", (PyCFunction)bytearray_split, METH_VARARGS|METH_KEYWORDS, bytearray_split__doc__},

static PyObject *
bytearray_split_impl(PyByteArrayObject *self, PyObject *sep, Py_ssize_t maxsplit);

static PyObject *
bytearray_split(PyByteArrayObject *self, PyObject *args, PyObject *kwargs)
{
    PyObject *return_value = NULL;
    static char *_keywords[] = {"sep", "maxsplit", NULL};
    PyObject *sep = Py_None;
    Py_ssize_t maxsplit = -1;

    if (!PyArg_ParseTupleAndKeywords(args, kwargs,
        "|On:split", _keywords,
        &sep, &maxsplit))
        goto exit;
    return_value = bytearray_split_impl(self, sep, maxsplit);

exit:
    return return_value;
}

static PyObject *
bytearray_split_impl(PyByteArrayObject *self, PyObject *sep, Py_ssize_t maxsplit)
/*[clinic end generated code: output=062a3d87d6f918fa input=24f82669f41bf523]*/
{
    Py_ssize_t len = PyByteArray_GET_SIZE(self), n;
    const char *s = PyByteArray_AS_STRING(self), *sub;
    PyObject *list;
    Py_buffer vsub;

    if (maxsplit < 0)
        maxsplit = PY_SSIZE_T_MAX;

    if (sep == Py_None)
        return stringlib_split_whitespace((PyObject*) self, s, len, maxsplit);

<<<<<<< HEAD
    if (_getbuffer(sep, &vsub) < 0)
=======
    if (PyObject_GetBuffer(subobj, &vsub, PyBUF_SIMPLE) != 0)
>>>>>>> 4fdb6849
        return NULL;
    sub = vsub.buf;
    n = vsub.len;

    list = stringlib_split(
        (PyObject*) self, s, len, sub, n, maxsplit
        );
    PyBuffer_Release(&vsub);
    return list;
}

/*[clinic input]
bytearray.partition

    self: self(type="PyByteArrayObject *")
    sep: object
    /

Partition the bytearray into three parts using the given separator.

This will search for the separator sep in the bytearray. If the separator is
found, returns a 3-tuple containing the part before the separator, the
separator itself, and the part after it.

If the separator is not found, returns a 3-tuple containing the original
bytearray object and two empty bytearray objects.
[clinic start generated code]*/

PyDoc_STRVAR(bytearray_partition__doc__,
"partition($self, sep, /)\n"
"--\n"
"\n"
"Partition the bytearray into three parts using the given separator.\n"
"\n"
"This will search for the separator sep in the bytearray. If the separator is\n"
"found, returns a 3-tuple containing the part before the separator, the\n"
"separator itself, and the part after it.\n"
"\n"
"If the separator is not found, returns a 3-tuple containing the original\n"
"bytearray object and two empty bytearray objects.");

#define BYTEARRAY_PARTITION_METHODDEF    \
    {"partition", (PyCFunction)bytearray_partition, METH_O, bytearray_partition__doc__},

static PyObject *
bytearray_partition(PyByteArrayObject *self, PyObject *sep)
/*[clinic end generated code: output=2645138221fe6f4d input=7d7fe37b1696d506]*/
{
    PyObject *bytesep, *result;

    bytesep = PyByteArray_FromObject(sep);
    if (! bytesep)
        return NULL;

    result = stringlib_partition(
            (PyObject*) self,
            PyByteArray_AS_STRING(self), PyByteArray_GET_SIZE(self),
            bytesep,
            PyByteArray_AS_STRING(bytesep), PyByteArray_GET_SIZE(bytesep)
            );

    Py_DECREF(bytesep);
    return result;
}

/*[clinic input]
bytearray.rpartition

    self: self(type="PyByteArrayObject *")
    sep: object
    /

Partition the bytes into three parts using the given separator.

This will search for the separator sep in the bytearray, starting and the end.
If the separator is found, returns a 3-tuple containing the part before the
separator, the separator itself, and the part after it.

If the separator is not found, returns a 3-tuple containing two empty bytearray
objects and the original bytearray object.
[clinic start generated code]*/

PyDoc_STRVAR(bytearray_rpartition__doc__,
"rpartition($self, sep, /)\n"
"--\n"
"\n"
"Partition the bytes into three parts using the given separator.\n"
"\n"
"This will search for the separator sep in the bytearray, starting and the end.\n"
"If the separator is found, returns a 3-tuple containing the part before the\n"
"separator, the separator itself, and the part after it.\n"
"\n"
"If the separator is not found, returns a 3-tuple containing two empty bytearray\n"
"objects and the original bytearray object.");

#define BYTEARRAY_RPARTITION_METHODDEF    \
    {"rpartition", (PyCFunction)bytearray_rpartition, METH_O, bytearray_rpartition__doc__},

static PyObject *
bytearray_rpartition(PyByteArrayObject *self, PyObject *sep)
/*[clinic end generated code: output=ed13e54605d007de input=9b8cd540c1b75853]*/
{
    PyObject *bytesep, *result;

    bytesep = PyByteArray_FromObject(sep);
    if (! bytesep)
        return NULL;

    result = stringlib_rpartition(
            (PyObject*) self,
            PyByteArray_AS_STRING(self), PyByteArray_GET_SIZE(self),
            bytesep,
            PyByteArray_AS_STRING(bytesep), PyByteArray_GET_SIZE(bytesep)
            );

    Py_DECREF(bytesep);
    return result;
}

/*[clinic input]
bytearray.rsplit = bytearray.split

Return a list of the sections in the bytearray, using sep as the delimiter.

Splitting is done starting at the end of the bytearray and working to the front.
[clinic start generated code]*/

PyDoc_STRVAR(bytearray_rsplit__doc__,
"rsplit($self, /, sep=None, maxsplit=-1)\n"
"--\n"
"\n"
"Return a list of the sections in the bytearray, using sep as the delimiter.\n"
"\n"
"  sep\n"
"    The delimiter according which to split the bytearray.\n"
"    None (the default value) means split on ASCII whitespace characters\n"
"    (space, tab, return, newline, formfeed, vertical tab).\n"
"  maxsplit\n"
"    Maximum number of splits to do.\n"
"    -1 (the default value) means no limit.\n"
"\n"
"Splitting is done starting at the end of the bytearray and working to the front.");

#define BYTEARRAY_RSPLIT_METHODDEF    \
    {"rsplit", (PyCFunction)bytearray_rsplit, METH_VARARGS|METH_KEYWORDS, bytearray_rsplit__doc__},

static PyObject *
bytearray_rsplit_impl(PyByteArrayObject *self, PyObject *sep, Py_ssize_t maxsplit);

static PyObject *
bytearray_rsplit(PyByteArrayObject *self, PyObject *args, PyObject *kwargs)
{
    PyObject *return_value = NULL;
    static char *_keywords[] = {"sep", "maxsplit", NULL};
    PyObject *sep = Py_None;
    Py_ssize_t maxsplit = -1;

    if (!PyArg_ParseTupleAndKeywords(args, kwargs,
        "|On:rsplit", _keywords,
        &sep, &maxsplit))
        goto exit;
    return_value = bytearray_rsplit_impl(self, sep, maxsplit);

exit:
    return return_value;
}

static PyObject *
bytearray_rsplit_impl(PyByteArrayObject *self, PyObject *sep, Py_ssize_t maxsplit)
/*[clinic end generated code: output=affaf9fc2aae8d41 input=a68286e4dd692ffe]*/
{
    Py_ssize_t len = PyByteArray_GET_SIZE(self), n;
    const char *s = PyByteArray_AS_STRING(self), *sub;
    PyObject *list;
    Py_buffer vsub;

    if (maxsplit < 0)
        maxsplit = PY_SSIZE_T_MAX;

    if (sep == Py_None)
        return stringlib_rsplit_whitespace((PyObject*) self, s, len, maxsplit);

<<<<<<< HEAD
    if (_getbuffer(sep, &vsub) < 0)
=======
    if (PyObject_GetBuffer(subobj, &vsub, PyBUF_SIMPLE) != 0)
>>>>>>> 4fdb6849
        return NULL;
    sub = vsub.buf;
    n = vsub.len;

    list = stringlib_rsplit(
        (PyObject*) self, s, len, sub, n, maxsplit
        );
    PyBuffer_Release(&vsub);
    return list;
}

/*[clinic input]
bytearray.reverse

    self: self(type="PyByteArrayObject *")

Reverse the order of the values in B in place.
[clinic start generated code]*/

PyDoc_STRVAR(bytearray_reverse__doc__,
"reverse($self, /)\n"
"--\n"
"\n"
"Reverse the order of the values in B in place.");

#define BYTEARRAY_REVERSE_METHODDEF    \
    {"reverse", (PyCFunction)bytearray_reverse, METH_NOARGS, bytearray_reverse__doc__},

static PyObject *
bytearray_reverse_impl(PyByteArrayObject *self);

static PyObject *
bytearray_reverse(PyByteArrayObject *self, PyObject *Py_UNUSED(ignored))
{
    return bytearray_reverse_impl(self);
}

static PyObject *
bytearray_reverse_impl(PyByteArrayObject *self)
/*[clinic end generated code: output=5d5e5f0bfc67f476 input=7933a499b8597bd1]*/
{
    char swap, *head, *tail;
    Py_ssize_t i, j, n = Py_SIZE(self);

    j = n / 2;
    head = PyByteArray_AS_STRING(self);
    tail = head + n - 1;
    for (i = 0; i < j; i++) {
        swap = *head;
        *head++ = *tail;
        *tail-- = swap;
    }

    Py_RETURN_NONE;
}


/*[python input]
class bytesvalue_converter(CConverter):
    type = 'int'
    converter = '_getbytevalue'
[python start generated code]*/
/*[python end generated code: output=da39a3ee5e6b4b0d input=29c2e7c26c212812]*/


/*[clinic input]
bytearray.insert

    self: self(type="PyByteArrayObject *")
    index: Py_ssize_t
        The index where the value is to be inserted.
    item: bytesvalue
        The item to be inserted.
    /

Insert a single item into the bytearray before the given index.
[clinic start generated code]*/

PyDoc_STRVAR(bytearray_insert__doc__,
"insert($self, index, item, /)\n"
"--\n"
"\n"
"Insert a single item into the bytearray before the given index.\n"
"\n"
"  index\n"
"    The index where the value is to be inserted.\n"
"  item\n"
"    The item to be inserted.");

#define BYTEARRAY_INSERT_METHODDEF    \
    {"insert", (PyCFunction)bytearray_insert, METH_VARARGS, bytearray_insert__doc__},

static PyObject *
bytearray_insert_impl(PyByteArrayObject *self, Py_ssize_t index, int item);

static PyObject *
bytearray_insert(PyByteArrayObject *self, PyObject *args)
{
    PyObject *return_value = NULL;
    Py_ssize_t index;
    int item;

    if (!PyArg_ParseTuple(args,
        "nO&:insert",
        &index, _getbytevalue, &item))
        goto exit;
    return_value = bytearray_insert_impl(self, index, item);

exit:
    return return_value;
}

static PyObject *
bytearray_insert_impl(PyByteArrayObject *self, Py_ssize_t index, int item)
/*[clinic end generated code: output=5ec9340d4ad19080 input=833766836ba30e1e]*/
{
    Py_ssize_t n = Py_SIZE(self);
    char *buf;

    if (n == PY_SSIZE_T_MAX) {
        PyErr_SetString(PyExc_OverflowError,
                        "cannot add more objects to bytearray");
        return NULL;
    }
    if (PyByteArray_Resize((PyObject *)self, n + 1) < 0)
        return NULL;
    buf = PyByteArray_AS_STRING(self);

    if (index < 0) {
        index += n;
        if (index < 0)
            index = 0;
    }
    if (index > n)
        index = n;
    memmove(buf + index + 1, buf + index, n - index);
    buf[index] = item;

    Py_RETURN_NONE;
}

/*[clinic input]
bytearray.append

    self: self(type="PyByteArrayObject *")
    item: bytesvalue
        The item to be appended.
    /

Append a single item to the end of the bytearray.
[clinic start generated code]*/

PyDoc_STRVAR(bytearray_append__doc__,
"append($self, item, /)\n"
"--\n"
"\n"
"Append a single item to the end of the bytearray.\n"
"\n"
"  item\n"
"    The item to be appended.");

#define BYTEARRAY_APPEND_METHODDEF    \
    {"append", (PyCFunction)bytearray_append, METH_VARARGS, bytearray_append__doc__},

static PyObject *
bytearray_append_impl(PyByteArrayObject *self, int item);

static PyObject *
bytearray_append(PyByteArrayObject *self, PyObject *args)
{
    PyObject *return_value = NULL;
    int item;

    if (!PyArg_ParseTuple(args,
        "O&:append",
        _getbytevalue, &item))
        goto exit;
    return_value = bytearray_append_impl(self, item);

exit:
    return return_value;
}

static PyObject *
bytearray_append_impl(PyByteArrayObject *self, int item)
/*[clinic end generated code: output=b5b3325bb3bbaf85 input=ae56ea87380407cc]*/
{
    Py_ssize_t n = Py_SIZE(self);

    if (n == PY_SSIZE_T_MAX) {
        PyErr_SetString(PyExc_OverflowError,
                        "cannot add more objects to bytearray");
        return NULL;
    }
    if (PyByteArray_Resize((PyObject *)self, n + 1) < 0)
        return NULL;

    PyByteArray_AS_STRING(self)[n] = item;

    Py_RETURN_NONE;
}

/*[clinic input]
bytearray.extend

    self: self(type="PyByteArrayObject *")
    iterable_of_ints: object
        The iterable of items to append.
    /

Append all the items from the iterator or sequence to the end of the bytearray.
[clinic start generated code]*/

PyDoc_STRVAR(bytearray_extend__doc__,
"extend($self, iterable_of_ints, /)\n"
"--\n"
"\n"
"Append all the items from the iterator or sequence to the end of the bytearray.\n"
"\n"
"  iterable_of_ints\n"
"    The iterable of items to append.");

#define BYTEARRAY_EXTEND_METHODDEF    \
    {"extend", (PyCFunction)bytearray_extend, METH_O, bytearray_extend__doc__},

static PyObject *
bytearray_extend(PyByteArrayObject *self, PyObject *iterable_of_ints)
/*[clinic end generated code: output=13b0c13ad5110dfb input=ce83a5d75b70d850]*/
{
    PyObject *it, *item, *bytearray_obj;
    Py_ssize_t buf_size = 0, len = 0;
    int value;
    char *buf;

    /* bytearray_setslice code only accepts something supporting PEP 3118. */
    if (PyObject_CheckBuffer(iterable_of_ints)) {
        if (bytearray_setslice(self, Py_SIZE(self), Py_SIZE(self), iterable_of_ints) == -1)
            return NULL;

        Py_RETURN_NONE;
    }

    it = PyObject_GetIter(iterable_of_ints);
    if (it == NULL)
        return NULL;

    /* Try to determine the length of the argument. 32 is arbitrary. */
    buf_size = PyObject_LengthHint(iterable_of_ints, 32);
    if (buf_size == -1) {
        Py_DECREF(it);
        return NULL;
    }

    bytearray_obj = PyByteArray_FromStringAndSize(NULL, buf_size);
    if (bytearray_obj == NULL) {
        Py_DECREF(it);
        return NULL;
    }
    buf = PyByteArray_AS_STRING(bytearray_obj);

    while ((item = PyIter_Next(it)) != NULL) {
        if (! _getbytevalue(item, &value)) {
            Py_DECREF(item);
            Py_DECREF(it);
            Py_DECREF(bytearray_obj);
            return NULL;
        }
        buf[len++] = value;
        Py_DECREF(item);

        if (len >= buf_size) {
            buf_size = len + (len >> 1) + 1;
            if (PyByteArray_Resize((PyObject *)bytearray_obj, buf_size) < 0) {
                Py_DECREF(it);
                Py_DECREF(bytearray_obj);
                return NULL;
            }
            /* Recompute the `buf' pointer, since the resizing operation may
               have invalidated it. */
            buf = PyByteArray_AS_STRING(bytearray_obj);
        }
    }
    Py_DECREF(it);

    /* Resize down to exact size. */
    if (PyByteArray_Resize((PyObject *)bytearray_obj, len) < 0) {
        Py_DECREF(bytearray_obj);
        return NULL;
    }

    if (bytearray_setslice(self, Py_SIZE(self), Py_SIZE(self), bytearray_obj) == -1) {
        Py_DECREF(bytearray_obj);
        return NULL;
    }
    Py_DECREF(bytearray_obj);

    Py_RETURN_NONE;
}

/*[clinic input]
bytearray.pop

    self: self(type="PyByteArrayObject *")
    index: Py_ssize_t = -1
        The index from where to remove the item.
        -1 (the default value) means remove the last item.
    /

Remove and return a single item from B.

If no index argument is given, will pop the last item.
[clinic start generated code]*/

PyDoc_STRVAR(bytearray_pop__doc__,
"pop($self, index=-1, /)\n"
"--\n"
"\n"
"Remove and return a single item from B.\n"
"\n"
"  index\n"
"    The index from where to remove the item.\n"
"    -1 (the default value) means remove the last item.\n"
"\n"
"If no index argument is given, will pop the last item.");

#define BYTEARRAY_POP_METHODDEF    \
    {"pop", (PyCFunction)bytearray_pop, METH_VARARGS, bytearray_pop__doc__},

static PyObject *
bytearray_pop_impl(PyByteArrayObject *self, Py_ssize_t index);

static PyObject *
bytearray_pop(PyByteArrayObject *self, PyObject *args)
{
    PyObject *return_value = NULL;
    Py_ssize_t index = -1;

    if (!PyArg_ParseTuple(args,
        "|n:pop",
        &index))
        goto exit;
    return_value = bytearray_pop_impl(self, index);

exit:
    return return_value;
}

static PyObject *
bytearray_pop_impl(PyByteArrayObject *self, Py_ssize_t index)
/*[clinic end generated code: output=3b763e548e79af96 input=0797e6c0ca9d5a85]*/
{
    int value;
    Py_ssize_t n = Py_SIZE(self);
    char *buf;

    if (n == 0) {
        PyErr_SetString(PyExc_IndexError,
                        "pop from empty bytearray");
        return NULL;
    }
    if (index < 0)
        index += Py_SIZE(self);
    if (index < 0 || index >= Py_SIZE(self)) {
        PyErr_SetString(PyExc_IndexError, "pop index out of range");
        return NULL;
    }
    if (!_canresize(self))
        return NULL;

    buf = PyByteArray_AS_STRING(self);
    value = buf[index];
    memmove(buf + index, buf + index + 1, n - index);
    if (PyByteArray_Resize((PyObject *)self, n - 1) < 0)
        return NULL;

    return PyLong_FromLong((unsigned char)value);
}

/*[clinic input]
bytearray.remove

    self: self(type="PyByteArrayObject *")
    value: bytesvalue
        The value to remove.
    /

Remove the first occurrence of a value in the bytearray.
[clinic start generated code]*/

PyDoc_STRVAR(bytearray_remove__doc__,
"remove($self, value, /)\n"
"--\n"
"\n"
"Remove the first occurrence of a value in the bytearray.\n"
"\n"
"  value\n"
"    The value to remove.");

#define BYTEARRAY_REMOVE_METHODDEF    \
    {"remove", (PyCFunction)bytearray_remove, METH_VARARGS, bytearray_remove__doc__},

static PyObject *
bytearray_remove_impl(PyByteArrayObject *self, int value);

static PyObject *
bytearray_remove(PyByteArrayObject *self, PyObject *args)
{
    PyObject *return_value = NULL;
    int value;

    if (!PyArg_ParseTuple(args,
        "O&:remove",
        _getbytevalue, &value))
        goto exit;
    return_value = bytearray_remove_impl(self, value);

exit:
    return return_value;
}

static PyObject *
bytearray_remove_impl(PyByteArrayObject *self, int value)
/*[clinic end generated code: output=c71c8bcf4703abfc input=47560b11fd856c24]*/
{
    Py_ssize_t where, n = Py_SIZE(self);
    char *buf = PyByteArray_AS_STRING(self);

    for (where = 0; where < n; where++) {
        if (buf[where] == value)
            break;
    }
    if (where == n) {
        PyErr_SetString(PyExc_ValueError, "value not found in bytearray");
        return NULL;
    }
    if (!_canresize(self))
        return NULL;

    memmove(buf + where, buf + where + 1, n - where);
    if (PyByteArray_Resize((PyObject *)self, n - 1) < 0)
        return NULL;

    Py_RETURN_NONE;
}

/* XXX These two helpers could be optimized if argsize == 1 */

static Py_ssize_t
lstrip_helper(char *myptr, Py_ssize_t mysize,
              void *argptr, Py_ssize_t argsize)
{
    Py_ssize_t i = 0;
    while (i < mysize && memchr(argptr, (unsigned char) myptr[i], argsize))
        i++;
    return i;
}

static Py_ssize_t
rstrip_helper(char *myptr, Py_ssize_t mysize,
              void *argptr, Py_ssize_t argsize)
{
    Py_ssize_t i = mysize - 1;
    while (i >= 0 && memchr(argptr, (unsigned char) myptr[i], argsize))
        i--;
    return i + 1;
}

/*[clinic input]
bytearray.strip

    bytes: object = None
    /

Strip leading and trailing bytes contained in the argument.

If the argument is omitted or None, strip leading and trailing ASCII whitespace.
[clinic start generated code]*/

PyDoc_STRVAR(bytearray_strip__doc__,
"strip($self, bytes=None, /)\n"
"--\n"
"\n"
"Strip leading and trailing bytes contained in the argument.\n"
"\n"
"If the argument is omitted or None, strip leading and trailing ASCII whitespace.");

#define BYTEARRAY_STRIP_METHODDEF    \
    {"strip", (PyCFunction)bytearray_strip, METH_VARARGS, bytearray_strip__doc__},

static PyObject *
bytearray_strip_impl(PyByteArrayObject *self, PyObject *bytes);

static PyObject *
bytearray_strip(PyByteArrayObject *self, PyObject *args)
{
    PyObject *return_value = NULL;
    PyObject *bytes = Py_None;

    if (!PyArg_UnpackTuple(args, "strip",
        0, 1,
        &bytes))
        goto exit;
    return_value = bytearray_strip_impl(self, bytes);

exit:
    return return_value;
}

static PyObject *
bytearray_strip_impl(PyByteArrayObject *self, PyObject *bytes)
/*[clinic end generated code: output=2e3d3358acc4c235 input=ef7bb59b09c21d62]*/
{
    Py_ssize_t left, right, mysize, byteslen;
    char *myptr, *bytesptr;
    Py_buffer vbytes;

    if (bytes == Py_None) {
        bytesptr = "\t\n\r\f\v ";
        byteslen = 6;
    }
    else {
<<<<<<< HEAD
        if (_getbuffer(bytes, &vbytes) < 0)
=======
        if (PyObject_GetBuffer(arg, &varg, PyBUF_SIMPLE) != 0)
>>>>>>> 4fdb6849
            return NULL;
        bytesptr = (char *) vbytes.buf;
        byteslen = vbytes.len;
    }
    myptr = PyByteArray_AS_STRING(self);
    mysize = Py_SIZE(self);
    left = lstrip_helper(myptr, mysize, bytesptr, byteslen);
    if (left == mysize)
        right = left;
    else
        right = rstrip_helper(myptr, mysize, bytesptr, byteslen);
    if (bytes != Py_None)
        PyBuffer_Release(&vbytes);
    return PyByteArray_FromStringAndSize(myptr + left, right - left);
}

/*[clinic input]
bytearray.lstrip

    bytes: object = None
    /

Strip leading bytes contained in the argument.

If the argument is omitted or None, strip leading ASCII whitespace.
[clinic start generated code]*/

PyDoc_STRVAR(bytearray_lstrip__doc__,
"lstrip($self, bytes=None, /)\n"
"--\n"
"\n"
"Strip leading bytes contained in the argument.\n"
"\n"
"If the argument is omitted or None, strip leading ASCII whitespace.");

#define BYTEARRAY_LSTRIP_METHODDEF    \
    {"lstrip", (PyCFunction)bytearray_lstrip, METH_VARARGS, bytearray_lstrip__doc__},

static PyObject *
bytearray_lstrip_impl(PyByteArrayObject *self, PyObject *bytes);

static PyObject *
bytearray_lstrip(PyByteArrayObject *self, PyObject *args)
{
    PyObject *return_value = NULL;
    PyObject *bytes = Py_None;

    if (!PyArg_UnpackTuple(args, "lstrip",
        0, 1,
        &bytes))
        goto exit;
    return_value = bytearray_lstrip_impl(self, bytes);

exit:
    return return_value;
}

static PyObject *
bytearray_lstrip_impl(PyByteArrayObject *self, PyObject *bytes)
/*[clinic end generated code: output=2599309808a9ec02 input=80843f975dd7c480]*/
{
    Py_ssize_t left, right, mysize, byteslen;
    char *myptr, *bytesptr;
    Py_buffer vbytes;

    if (bytes == Py_None) {
        bytesptr = "\t\n\r\f\v ";
        byteslen = 6;
    }
    else {
<<<<<<< HEAD
        if (_getbuffer(bytes, &vbytes) < 0)
=======
        if (PyObject_GetBuffer(arg, &varg, PyBUF_SIMPLE) != 0)
>>>>>>> 4fdb6849
            return NULL;
        bytesptr = (char *) vbytes.buf;
        byteslen = vbytes.len;
    }
    myptr = PyByteArray_AS_STRING(self);
    mysize = Py_SIZE(self);
    left = lstrip_helper(myptr, mysize, bytesptr, byteslen);
    right = mysize;
    if (bytes != Py_None)
        PyBuffer_Release(&vbytes);
    return PyByteArray_FromStringAndSize(myptr + left, right - left);
}

/*[clinic input]
bytearray.rstrip

    bytes: object = None
    /

Strip trailing bytes contained in the argument.

If the argument is omitted or None, strip trailing ASCII whitespace.
[clinic start generated code]*/

PyDoc_STRVAR(bytearray_rstrip__doc__,
"rstrip($self, bytes=None, /)\n"
"--\n"
"\n"
"Strip trailing bytes contained in the argument.\n"
"\n"
"If the argument is omitted or None, strip trailing ASCII whitespace.");

#define BYTEARRAY_RSTRIP_METHODDEF    \
    {"rstrip", (PyCFunction)bytearray_rstrip, METH_VARARGS, bytearray_rstrip__doc__},

static PyObject *
bytearray_rstrip_impl(PyByteArrayObject *self, PyObject *bytes);

static PyObject *
bytearray_rstrip(PyByteArrayObject *self, PyObject *args)
{
    PyObject *return_value = NULL;
    PyObject *bytes = Py_None;

    if (!PyArg_UnpackTuple(args, "rstrip",
        0, 1,
        &bytes))
        goto exit;
    return_value = bytearray_rstrip_impl(self, bytes);

exit:
    return return_value;
}

static PyObject *
bytearray_rstrip_impl(PyByteArrayObject *self, PyObject *bytes)
/*[clinic end generated code: output=b5ca6259f4f4f2a3 input=e728b994954cfd91]*/
{
    Py_ssize_t right, mysize, byteslen;
    char *myptr, *bytesptr;
    Py_buffer vbytes;

    if (bytes == Py_None) {
        bytesptr = "\t\n\r\f\v ";
        byteslen = 6;
    }
    else {
<<<<<<< HEAD
        if (_getbuffer(bytes, &vbytes) < 0)
=======
        if (PyObject_GetBuffer(arg, &varg, PyBUF_SIMPLE) != 0)
>>>>>>> 4fdb6849
            return NULL;
        bytesptr = (char *) vbytes.buf;
        byteslen = vbytes.len;
    }
    myptr = PyByteArray_AS_STRING(self);
    mysize = Py_SIZE(self);
    right = rstrip_helper(myptr, mysize, bytesptr, byteslen);
    if (bytes != Py_None)
        PyBuffer_Release(&vbytes);
    return PyByteArray_FromStringAndSize(myptr, right);
}

/*[clinic input]
bytearray.decode

    encoding: str(c_default="NULL") = 'utf-8'
        The encoding with which to decode the bytearray.
    errors: str(c_default="NULL") = 'strict'
        The error handling scheme to use for the handling of decoding errors.
        The default is 'strict' meaning that decoding errors raise a
        UnicodeDecodeError. Other possible values are 'ignore' and 'replace'
        as well as any other name registered with codecs.register_error that
        can handle UnicodeDecodeErrors.

Decode the bytearray using the codec registered for encoding.
[clinic start generated code]*/

PyDoc_STRVAR(bytearray_decode__doc__,
"decode($self, /, encoding=\'utf-8\', errors=\'strict\')\n"
"--\n"
"\n"
"Decode the bytearray using the codec registered for encoding.\n"
"\n"
"  encoding\n"
"    The encoding with which to decode the bytearray.\n"
"  errors\n"
"    The error handling scheme to use for the handling of decoding errors.\n"
"    The default is \'strict\' meaning that decoding errors raise a\n"
"    UnicodeDecodeError. Other possible values are \'ignore\' and \'replace\'\n"
"    as well as any other name registered with codecs.register_error that\n"
"    can handle UnicodeDecodeErrors.");

#define BYTEARRAY_DECODE_METHODDEF    \
    {"decode", (PyCFunction)bytearray_decode, METH_VARARGS|METH_KEYWORDS, bytearray_decode__doc__},

static PyObject *
bytearray_decode_impl(PyByteArrayObject *self, const char *encoding, const char *errors);

static PyObject *
bytearray_decode(PyByteArrayObject *self, PyObject *args, PyObject *kwargs)
{
    PyObject *return_value = NULL;
    static char *_keywords[] = {"encoding", "errors", NULL};
    const char *encoding = NULL;
    const char *errors = NULL;

    if (!PyArg_ParseTupleAndKeywords(args, kwargs,
        "|ss:decode", _keywords,
        &encoding, &errors))
        goto exit;
    return_value = bytearray_decode_impl(self, encoding, errors);

exit:
    return return_value;
}

static PyObject *
bytearray_decode_impl(PyByteArrayObject *self, const char *encoding, const char *errors)
/*[clinic end generated code: output=38b83681f1e38a6c input=f28d8f903020257b]*/
{
    if (encoding == NULL)
        encoding = PyUnicode_GetDefaultEncoding();
    return PyUnicode_FromEncodedObject((PyObject*)self, encoding, errors);
}

PyDoc_STRVAR(alloc_doc,
"B.__alloc__() -> int\n\
\n\
Return the number of bytes actually allocated.");

static PyObject *
bytearray_alloc(PyByteArrayObject *self)
{
    return PyLong_FromSsize_t(self->ob_alloc);
}

/*[clinic input]
bytearray.join

    iterable_of_bytes: object
    /

Concatenate any number of bytes/bytearray objects.

The bytearray whose method is called is inserted in between each pair.

The result is returned as a new bytearray object.
[clinic start generated code]*/

PyDoc_STRVAR(bytearray_join__doc__,
"join($self, iterable_of_bytes, /)\n"
"--\n"
"\n"
"Concatenate any number of bytes/bytearray objects.\n"
"\n"
"The bytearray whose method is called is inserted in between each pair.\n"
"\n"
"The result is returned as a new bytearray object.");

#define BYTEARRAY_JOIN_METHODDEF    \
    {"join", (PyCFunction)bytearray_join, METH_O, bytearray_join__doc__},

static PyObject *
bytearray_join(PyByteArrayObject *self, PyObject *iterable_of_bytes)
/*[clinic end generated code: output=544e7430032dfdf4 input=aba6b1f9b30fcb8e]*/
{
    return stringlib_bytes_join((PyObject*)self, iterable_of_bytes);
}

/*[clinic input]
bytearray.splitlines

    keepends: int(py_default="False") = 0

Return a list of the lines in the bytearray, breaking at line boundaries.

Line breaks are not included in the resulting list unless keepends is given and
true.
[clinic start generated code]*/

PyDoc_STRVAR(bytearray_splitlines__doc__,
"splitlines($self, /, keepends=False)\n"
"--\n"
"\n"
"Return a list of the lines in the bytearray, breaking at line boundaries.\n"
"\n"
"Line breaks are not included in the resulting list unless keepends is given and\n"
"true.");

#define BYTEARRAY_SPLITLINES_METHODDEF    \
    {"splitlines", (PyCFunction)bytearray_splitlines, METH_VARARGS|METH_KEYWORDS, bytearray_splitlines__doc__},

static PyObject *
bytearray_splitlines_impl(PyByteArrayObject *self, int keepends);

static PyObject *
bytearray_splitlines(PyByteArrayObject *self, PyObject *args, PyObject *kwargs)
{
    PyObject *return_value = NULL;
    static char *_keywords[] = {"keepends", NULL};
    int keepends = 0;

    if (!PyArg_ParseTupleAndKeywords(args, kwargs,
        "|i:splitlines", _keywords,
        &keepends))
        goto exit;
    return_value = bytearray_splitlines_impl(self, keepends);

exit:
    return return_value;
}

static PyObject *
bytearray_splitlines_impl(PyByteArrayObject *self, int keepends)
/*[clinic end generated code: output=a837fd0512ad46ff input=36f0b25bc792f6c0]*/
{
    return stringlib_splitlines(
        (PyObject*) self, PyByteArray_AS_STRING(self),
        PyByteArray_GET_SIZE(self), keepends
        );
}

static int
hex_digit_to_int(Py_UCS4 c)
{
    if (c >= 128)
        return -1;
    if (Py_ISDIGIT(c))
        return c - '0';
    else {
        if (Py_ISUPPER(c))
            c = Py_TOLOWER(c);
        if (c >= 'a' && c <= 'f')
            return c - 'a' + 10;
    }
    return -1;
}

/*[clinic input]
@classmethod
bytearray.fromhex

    cls: self(type="PyObject*")
    string: unicode
    /

Create a bytearray object from a string of hexadecimal numbers.

Spaces between two numbers are accepted.
Example: bytearray.fromhex('B9 01EF') -> bytearray(b'\\xb9\\x01\\xef')
[clinic start generated code]*/

PyDoc_STRVAR(bytearray_fromhex__doc__,
"fromhex($type, string, /)\n"
"--\n"
"\n"
"Create a bytearray object from a string of hexadecimal numbers.\n"
"\n"
"Spaces between two numbers are accepted.\n"
"Example: bytearray.fromhex(\'B9 01EF\') -> bytearray(b\'\\\\xb9\\\\x01\\\\xef\')");

#define BYTEARRAY_FROMHEX_METHODDEF    \
    {"fromhex", (PyCFunction)bytearray_fromhex, METH_VARARGS|METH_CLASS, bytearray_fromhex__doc__},

static PyObject *
bytearray_fromhex_impl(PyObject*cls, PyObject *string);

static PyObject *
bytearray_fromhex(PyTypeObject *cls, PyObject *args)
{
    PyObject *return_value = NULL;
    PyObject *string;

    if (!PyArg_ParseTuple(args,
        "U:fromhex",
        &string))
        goto exit;
    return_value = bytearray_fromhex_impl((PyObject*)cls, string);

exit:
    return return_value;
}

static PyObject *
bytearray_fromhex_impl(PyObject*cls, PyObject *string)
/*[clinic end generated code: output=adc3c804a74e56d4 input=907bbd2d34d9367a]*/
{
    PyObject *newbytes;
    char *buf;
    Py_ssize_t hexlen, byteslen, i, j;
    int top, bot;
    void *data;
    unsigned int kind;

    assert(PyUnicode_Check(string));
    if (PyUnicode_READY(string))
        return NULL;
    kind = PyUnicode_KIND(string);
    data = PyUnicode_DATA(string);
    hexlen = PyUnicode_GET_LENGTH(string);

    byteslen = hexlen/2; /* This overestimates if there are spaces */
    newbytes = PyByteArray_FromStringAndSize(NULL, byteslen);
    if (!newbytes)
        return NULL;
    buf = PyByteArray_AS_STRING(newbytes);
    for (i = j = 0; i < hexlen; i += 2) {
        /* skip over spaces in the input */
        while (PyUnicode_READ(kind, data, i) == ' ')
            i++;
        if (i >= hexlen)
            break;
        top = hex_digit_to_int(PyUnicode_READ(kind, data, i));
        bot = hex_digit_to_int(PyUnicode_READ(kind, data, i+1));
        if (top == -1 || bot == -1) {
            PyErr_Format(PyExc_ValueError,
                         "non-hexadecimal number found in "
                         "fromhex() arg at position %zd", i);
            goto error;
        }
        buf[j++] = (top << 4) + bot;
    }
    if (PyByteArray_Resize(newbytes, j) < 0)
        goto error;
    return newbytes;

  error:
    Py_DECREF(newbytes);
    return NULL;
}


static PyObject *
_common_reduce(PyByteArrayObject *self, int proto)
{
    PyObject *dict;
    _Py_IDENTIFIER(__dict__);
    char *buf;

    dict = _PyObject_GetAttrId((PyObject *)self, &PyId___dict__);
    if (dict == NULL) {
        PyErr_Clear();
        dict = Py_None;
        Py_INCREF(dict);
    }

    buf = PyByteArray_AS_STRING(self);
    if (proto < 3) {
        /* use str based reduction for backwards compatibility with Python 2.x */
        PyObject *latin1;
        if (Py_SIZE(self))
            latin1 = PyUnicode_DecodeLatin1(buf, Py_SIZE(self), NULL);
        else
            latin1 = PyUnicode_FromString("");
        return Py_BuildValue("(O(Ns)N)", Py_TYPE(self), latin1, "latin-1", dict);
    }
    else {
        /* use more efficient byte based reduction */
        if (Py_SIZE(self)) {
            return Py_BuildValue("(O(y#)N)", Py_TYPE(self), buf, Py_SIZE(self), dict);
        }
        else {
            return Py_BuildValue("(O()N)", Py_TYPE(self), dict);
        }
    }
}

/*[clinic input]
bytearray.__reduce__ as bytearray_reduce

    self: self(type="PyByteArrayObject *")

Return state information for pickling.
[clinic start generated code]*/

PyDoc_STRVAR(bytearray_reduce__doc__,
"__reduce__($self, /)\n"
"--\n"
"\n"
"Return state information for pickling.");

#define BYTEARRAY_REDUCE_METHODDEF    \
    {"__reduce__", (PyCFunction)bytearray_reduce, METH_NOARGS, bytearray_reduce__doc__},

static PyObject *
bytearray_reduce_impl(PyByteArrayObject *self);

static PyObject *
bytearray_reduce(PyByteArrayObject *self, PyObject *Py_UNUSED(ignored))
{
    return bytearray_reduce_impl(self);
}

static PyObject *
bytearray_reduce_impl(PyByteArrayObject *self)
/*[clinic end generated code: output=b1b56fe87bf30fb0 input=fbb07de4d102a03a]*/
{
    return _common_reduce(self, 2);
}

/*[clinic input]
bytearray.__reduce_ex__ as bytearray_reduce_ex

    self: self(type="PyByteArrayObject *")
    proto: int = 0
    /

Return state information for pickling.
[clinic start generated code]*/

PyDoc_STRVAR(bytearray_reduce_ex__doc__,
"__reduce_ex__($self, proto=0, /)\n"
"--\n"
"\n"
"Return state information for pickling.");

#define BYTEARRAY_REDUCE_EX_METHODDEF    \
    {"__reduce_ex__", (PyCFunction)bytearray_reduce_ex, METH_VARARGS, bytearray_reduce_ex__doc__},

static PyObject *
bytearray_reduce_ex_impl(PyByteArrayObject *self, int proto);

static PyObject *
bytearray_reduce_ex(PyByteArrayObject *self, PyObject *args)
{
    PyObject *return_value = NULL;
    int proto = 0;

    if (!PyArg_ParseTuple(args,
        "|i:__reduce_ex__",
        &proto))
        goto exit;
    return_value = bytearray_reduce_ex_impl(self, proto);

exit:
    return return_value;
}

static PyObject *
bytearray_reduce_ex_impl(PyByteArrayObject *self, int proto)
/*[clinic end generated code: output=bbd9afb2f5953dc1 input=0e091a42ca6dbd91]*/
{
    return _common_reduce(self, proto);
}

/*[clinic input]
bytearray.__sizeof__ as bytearray_sizeof

    self: self(type="PyByteArrayObject *")

Returns the size of the bytearray object in memory, in bytes.
[clinic start generated code]*/

PyDoc_STRVAR(bytearray_sizeof__doc__,
"__sizeof__($self, /)\n"
"--\n"
"\n"
"Returns the size of the bytearray object in memory, in bytes.");

#define BYTEARRAY_SIZEOF_METHODDEF    \
    {"__sizeof__", (PyCFunction)bytearray_sizeof, METH_NOARGS, bytearray_sizeof__doc__},

static PyObject *
bytearray_sizeof_impl(PyByteArrayObject *self);

static PyObject *
bytearray_sizeof(PyByteArrayObject *self, PyObject *Py_UNUSED(ignored))
{
    return bytearray_sizeof_impl(self);
}

static PyObject *
bytearray_sizeof_impl(PyByteArrayObject *self)
/*[clinic end generated code: output=4a2254b0a85630c6 input=6b23d305362b462b]*/
{
    Py_ssize_t res;

    res = sizeof(PyByteArrayObject) + self->ob_alloc * sizeof(char);
    return PyLong_FromSsize_t(res);
}

static PySequenceMethods bytearray_as_sequence = {
    (lenfunc)bytearray_length,              /* sq_length */
    (binaryfunc)PyByteArray_Concat,         /* sq_concat */
    (ssizeargfunc)bytearray_repeat,         /* sq_repeat */
    (ssizeargfunc)bytearray_getitem,        /* sq_item */
    0,                                      /* sq_slice */
    (ssizeobjargproc)bytearray_setitem,     /* sq_ass_item */
    0,                                      /* sq_ass_slice */
    (objobjproc)bytearray_contains,         /* sq_contains */
    (binaryfunc)bytearray_iconcat,          /* sq_inplace_concat */
    (ssizeargfunc)bytearray_irepeat,        /* sq_inplace_repeat */
};

static PyMappingMethods bytearray_as_mapping = {
    (lenfunc)bytearray_length,
    (binaryfunc)bytearray_subscript,
    (objobjargproc)bytearray_ass_subscript,
};

static PyBufferProcs bytearray_as_buffer = {
    (getbufferproc)bytearray_getbuffer,
    (releasebufferproc)bytearray_releasebuffer,
};

static PyMethodDef
bytearray_methods[] = {
    {"__alloc__", (PyCFunction)bytearray_alloc, METH_NOARGS, alloc_doc},
    BYTEARRAY_REDUCE_METHODDEF
    BYTEARRAY_REDUCE_EX_METHODDEF
    BYTEARRAY_SIZEOF_METHODDEF
    BYTEARRAY_APPEND_METHODDEF
    {"capitalize", (PyCFunction)stringlib_capitalize, METH_NOARGS,
     _Py_capitalize__doc__},
    {"center", (PyCFunction)stringlib_center, METH_VARARGS, center__doc__},
    BYTEARRAY_CLEAR_METHODDEF
    BYTEARRAY_COPY_METHODDEF
    {"count", (PyCFunction)bytearray_count, METH_VARARGS, count__doc__},
    BYTEARRAY_DECODE_METHODDEF
    {"endswith", (PyCFunction)bytearray_endswith, METH_VARARGS, endswith__doc__},
    {"expandtabs", (PyCFunction)stringlib_expandtabs, METH_VARARGS | METH_KEYWORDS,
     expandtabs__doc__},
    BYTEARRAY_EXTEND_METHODDEF
    {"find", (PyCFunction)bytearray_find, METH_VARARGS, find__doc__},
    BYTEARRAY_FROMHEX_METHODDEF
    {"index", (PyCFunction)bytearray_index, METH_VARARGS, index__doc__},
    BYTEARRAY_INSERT_METHODDEF
    {"isalnum", (PyCFunction)stringlib_isalnum, METH_NOARGS,
     _Py_isalnum__doc__},
    {"isalpha", (PyCFunction)stringlib_isalpha, METH_NOARGS,
     _Py_isalpha__doc__},
    {"isdigit", (PyCFunction)stringlib_isdigit, METH_NOARGS,
     _Py_isdigit__doc__},
    {"islower", (PyCFunction)stringlib_islower, METH_NOARGS,
     _Py_islower__doc__},
    {"isspace", (PyCFunction)stringlib_isspace, METH_NOARGS,
     _Py_isspace__doc__},
    {"istitle", (PyCFunction)stringlib_istitle, METH_NOARGS,
     _Py_istitle__doc__},
    {"isupper", (PyCFunction)stringlib_isupper, METH_NOARGS,
     _Py_isupper__doc__},
    BYTEARRAY_JOIN_METHODDEF
    {"ljust", (PyCFunction)stringlib_ljust, METH_VARARGS, ljust__doc__},
    {"lower", (PyCFunction)stringlib_lower, METH_NOARGS, _Py_lower__doc__},
    BYTEARRAY_LSTRIP_METHODDEF
    BYTEARRAY_MAKETRANS_METHODDEF
    BYTEARRAY_PARTITION_METHODDEF
    BYTEARRAY_POP_METHODDEF
    BYTEARRAY_REMOVE_METHODDEF
    BYTEARRAY_REPLACE_METHODDEF
    BYTEARRAY_REVERSE_METHODDEF
    {"rfind", (PyCFunction)bytearray_rfind, METH_VARARGS, rfind__doc__},
    {"rindex", (PyCFunction)bytearray_rindex, METH_VARARGS, rindex__doc__},
    {"rjust", (PyCFunction)stringlib_rjust, METH_VARARGS, rjust__doc__},
    BYTEARRAY_RPARTITION_METHODDEF
    BYTEARRAY_RSPLIT_METHODDEF
    BYTEARRAY_RSTRIP_METHODDEF
    BYTEARRAY_SPLIT_METHODDEF
    BYTEARRAY_SPLITLINES_METHODDEF
    {"startswith", (PyCFunction)bytearray_startswith, METH_VARARGS ,
     startswith__doc__},
    BYTEARRAY_STRIP_METHODDEF
    {"swapcase", (PyCFunction)stringlib_swapcase, METH_NOARGS,
     _Py_swapcase__doc__},
    {"title", (PyCFunction)stringlib_title, METH_NOARGS, _Py_title__doc__},
    BYTEARRAY_TRANSLATE_METHODDEF
    {"upper", (PyCFunction)stringlib_upper, METH_NOARGS, _Py_upper__doc__},
    {"zfill", (PyCFunction)stringlib_zfill, METH_VARARGS, zfill__doc__},
    {NULL}
};

static PyObject *
bytearray_mod(PyObject *v, PyObject *w)
{
    if (!PyByteArray_Check(v))
        Py_RETURN_NOTIMPLEMENTED;
    return bytearray_format((PyByteArrayObject *)v, w);
}

static PyNumberMethods bytearray_as_number = {
    0,              /*nb_add*/
    0,              /*nb_subtract*/
    0,              /*nb_multiply*/
    bytearray_mod,  /*nb_remainder*/
};

PyDoc_STRVAR(bytearray_doc,
"bytearray(iterable_of_ints) -> bytearray\n\
bytearray(string, encoding[, errors]) -> bytearray\n\
bytearray(bytes_or_buffer) -> mutable copy of bytes_or_buffer\n\
bytearray(int) -> bytes array of size given by the parameter initialized with null bytes\n\
bytearray() -> empty bytes array\n\
\n\
Construct an mutable bytearray object from:\n\
  - an iterable yielding integers in range(256)\n\
  - a text string encoded using the specified encoding\n\
  - a bytes or a buffer object\n\
  - any object implementing the buffer API.\n\
  - an integer");


static PyObject *bytearray_iter(PyObject *seq);

PyTypeObject PyByteArray_Type = {
    PyVarObject_HEAD_INIT(&PyType_Type, 0)
    "bytearray",
    sizeof(PyByteArrayObject),
    0,
    (destructor)bytearray_dealloc,       /* tp_dealloc */
    0,                                  /* tp_print */
    0,                                  /* tp_getattr */
    0,                                  /* tp_setattr */
    0,                                  /* tp_reserved */
    (reprfunc)bytearray_repr,           /* tp_repr */
    &bytearray_as_number,               /* tp_as_number */
    &bytearray_as_sequence,             /* tp_as_sequence */
    &bytearray_as_mapping,              /* tp_as_mapping */
    0,                                  /* tp_hash */
    0,                                  /* tp_call */
    bytearray_str,                      /* tp_str */
    PyObject_GenericGetAttr,            /* tp_getattro */
    0,                                  /* tp_setattro */
    &bytearray_as_buffer,               /* tp_as_buffer */
    Py_TPFLAGS_DEFAULT | Py_TPFLAGS_BASETYPE, /* tp_flags */
    bytearray_doc,                      /* tp_doc */
    0,                                  /* tp_traverse */
    0,                                  /* tp_clear */
    (richcmpfunc)bytearray_richcompare, /* tp_richcompare */
    0,                                  /* tp_weaklistoffset */
    bytearray_iter,                     /* tp_iter */
    0,                                  /* tp_iternext */
    bytearray_methods,                  /* tp_methods */
    0,                                  /* tp_members */
    0,                                  /* tp_getset */
    0,                                  /* tp_base */
    0,                                  /* tp_dict */
    0,                                  /* tp_descr_get */
    0,                                  /* tp_descr_set */
    0,                                  /* tp_dictoffset */
    (initproc)bytearray_init,           /* tp_init */
    PyType_GenericAlloc,                /* tp_alloc */
    PyType_GenericNew,                  /* tp_new */
    PyObject_Del,                       /* tp_free */
};

/*********************** Bytes Iterator ****************************/

typedef struct {
    PyObject_HEAD
    Py_ssize_t it_index;
    PyByteArrayObject *it_seq; /* Set to NULL when iterator is exhausted */
} bytesiterobject;

static void
bytearrayiter_dealloc(bytesiterobject *it)
{
    _PyObject_GC_UNTRACK(it);
    Py_XDECREF(it->it_seq);
    PyObject_GC_Del(it);
}

static int
bytearrayiter_traverse(bytesiterobject *it, visitproc visit, void *arg)
{
    Py_VISIT(it->it_seq);
    return 0;
}

static PyObject *
bytearrayiter_next(bytesiterobject *it)
{
    PyByteArrayObject *seq;
    PyObject *item;

    assert(it != NULL);
    seq = it->it_seq;
    if (seq == NULL)
        return NULL;
    assert(PyByteArray_Check(seq));

    if (it->it_index < PyByteArray_GET_SIZE(seq)) {
        item = PyLong_FromLong(
            (unsigned char)PyByteArray_AS_STRING(seq)[it->it_index]);
        if (item != NULL)
            ++it->it_index;
        return item;
    }

    Py_DECREF(seq);
    it->it_seq = NULL;
    return NULL;
}

static PyObject *
bytearrayiter_length_hint(bytesiterobject *it)
{
    Py_ssize_t len = 0;
    if (it->it_seq)
        len = PyByteArray_GET_SIZE(it->it_seq) - it->it_index;
    return PyLong_FromSsize_t(len);
}

PyDoc_STRVAR(length_hint_doc,
    "Private method returning an estimate of len(list(it)).");

static PyObject *
bytearrayiter_reduce(bytesiterobject *it)
{
    if (it->it_seq != NULL) {
        return Py_BuildValue("N(O)n", _PyObject_GetBuiltin("iter"),
                             it->it_seq, it->it_index);
    } else {
        PyObject *u = PyUnicode_FromUnicode(NULL, 0);
        if (u == NULL)
            return NULL;
        return Py_BuildValue("N(N)", _PyObject_GetBuiltin("iter"), u);
    }
}

static PyObject *
bytearrayiter_setstate(bytesiterobject *it, PyObject *state)
{
    Py_ssize_t index = PyLong_AsSsize_t(state);
    if (index == -1 && PyErr_Occurred())
        return NULL;
    if (it->it_seq != NULL) {
        if (index < 0)
            index = 0;
        else if (index > PyByteArray_GET_SIZE(it->it_seq))
            index = PyByteArray_GET_SIZE(it->it_seq); /* iterator exhausted */
        it->it_index = index;
    }
    Py_RETURN_NONE;
}

PyDoc_STRVAR(setstate_doc, "Set state information for unpickling.");

static PyMethodDef bytearrayiter_methods[] = {
    {"__length_hint__", (PyCFunction)bytearrayiter_length_hint, METH_NOARGS,
     length_hint_doc},
     {"__reduce__",      (PyCFunction)bytearrayiter_reduce, METH_NOARGS,
     bytearray_reduce__doc__},
    {"__setstate__",    (PyCFunction)bytearrayiter_setstate, METH_O,
     setstate_doc},
    {NULL, NULL} /* sentinel */
};

PyTypeObject PyByteArrayIter_Type = {
    PyVarObject_HEAD_INIT(&PyType_Type, 0)
    "bytearray_iterator",              /* tp_name */
    sizeof(bytesiterobject),           /* tp_basicsize */
    0,                                 /* tp_itemsize */
    /* methods */
    (destructor)bytearrayiter_dealloc, /* tp_dealloc */
    0,                                 /* tp_print */
    0,                                 /* tp_getattr */
    0,                                 /* tp_setattr */
    0,                                 /* tp_reserved */
    0,                                 /* tp_repr */
    0,                                 /* tp_as_number */
    0,                                 /* tp_as_sequence */
    0,                                 /* tp_as_mapping */
    0,                                 /* tp_hash */
    0,                                 /* tp_call */
    0,                                 /* tp_str */
    PyObject_GenericGetAttr,           /* tp_getattro */
    0,                                 /* tp_setattro */
    0,                                 /* tp_as_buffer */
    Py_TPFLAGS_DEFAULT | Py_TPFLAGS_HAVE_GC, /* tp_flags */
    0,                                 /* tp_doc */
    (traverseproc)bytearrayiter_traverse,  /* tp_traverse */
    0,                                 /* tp_clear */
    0,                                 /* tp_richcompare */
    0,                                 /* tp_weaklistoffset */
    PyObject_SelfIter,                 /* tp_iter */
    (iternextfunc)bytearrayiter_next,  /* tp_iternext */
    bytearrayiter_methods,             /* tp_methods */
    0,
};

static PyObject *
bytearray_iter(PyObject *seq)
{
    bytesiterobject *it;

    if (!PyByteArray_Check(seq)) {
        PyErr_BadInternalCall();
        return NULL;
    }
    it = PyObject_GC_New(bytesiterobject, &PyByteArrayIter_Type);
    if (it == NULL)
        return NULL;
    it->it_index = 0;
    Py_INCREF(seq);
    it->it_seq = (PyByteArrayObject *)seq;
    _PyObject_GC_TRACK(it);
    return (PyObject *)it;
}<|MERGE_RESOLUTION|>--- conflicted
+++ resolved
@@ -80,27 +80,6 @@
     obj->ob_exports--;
 }
 
-<<<<<<< HEAD
-static Py_ssize_t
-_getbuffer(PyObject *obj, Py_buffer *view)
-{
-    PyBufferProcs *buffer = Py_TYPE(obj)->tp_as_buffer;
-
-    if (buffer == NULL || buffer->bf_getbuffer == NULL)
-    {
-        PyErr_Format(PyExc_TypeError,
-                     "a bytes-like object is required, not '%.100s'",
-                     Py_TYPE(obj)->tp_name);
-        return -1;
-    }
-
-    if (buffer->bf_getbuffer(obj, view, PyBUF_SIMPLE) < 0)
-            return -1;
-    return view->len;
-}
-
-=======
->>>>>>> 4fdb6849
 static int
 _canresize(PyByteArrayObject *self)
 {
@@ -1624,12 +1603,7 @@
     if (table == Py_None) {
         table_chars = NULL;
         table = NULL;
-<<<<<<< HEAD
-    } else if (_getbuffer(table, &vtable) < 0) {
-=======
-        tableobj = NULL;
-    } else if (PyObject_GetBuffer(tableobj, &vtable, PyBUF_SIMPLE) != 0) {
->>>>>>> 4fdb6849
+    } else if (PyObject_GetBuffer(table, &vtable, PyBUF_SIMPLE) != 0) {
         return NULL;
     } else {
         if (vtable.len != 256) {
@@ -1641,15 +1615,9 @@
         table_chars = (const char*)vtable.buf;
     }
 
-<<<<<<< HEAD
     if (deletechars != NULL) {
-        if (_getbuffer(deletechars, &vdel) < 0) {
+        if (PyObject_GetBuffer(deletechars, &vdel, PyBUF_SIMPLE) != 0) {
             if (table != NULL)
-=======
-    if (delobj != NULL) {
-        if (PyObject_GetBuffer(delobj, &vdel, PyBUF_SIMPLE) != 0) {
-            if (tableobj != NULL)
->>>>>>> 4fdb6849
                 PyBuffer_Release(&vtable);
             return NULL;
         }
@@ -1713,8 +1681,8 @@
 @staticmethod
 bytearray.maketrans
 
-    frm: object
-    to: object
+    frm: Py_buffer
+    to: Py_buffer
     /
 
 Return a translation table useable for the bytes or bytearray translate method.
@@ -1740,28 +1708,35 @@
     {"maketrans", (PyCFunction)bytearray_maketrans, METH_VARARGS|METH_STATIC, bytearray_maketrans__doc__},
 
 static PyObject *
-bytearray_maketrans_impl(PyObject *frm, PyObject *to);
+bytearray_maketrans_impl(Py_buffer *frm, Py_buffer *to);
 
 static PyObject *
 bytearray_maketrans(void *null, PyObject *args)
 {
     PyObject *return_value = NULL;
-    PyObject *frm;
-    PyObject *to;
-
-    if (!PyArg_UnpackTuple(args, "maketrans",
-        2, 2,
+    Py_buffer frm = {NULL, NULL};
+    Py_buffer to = {NULL, NULL};
+
+    if (!PyArg_ParseTuple(args,
+        "y*y*:maketrans",
         &frm, &to))
         goto exit;
-    return_value = bytearray_maketrans_impl(frm, to);
+    return_value = bytearray_maketrans_impl(&frm, &to);
 
 exit:
+    /* Cleanup for frm */
+    if (frm.obj)
+       PyBuffer_Release(&frm);
+    /* Cleanup for to */
+    if (to.obj)
+       PyBuffer_Release(&to);
+
     return return_value;
 }
 
 static PyObject *
-bytearray_maketrans_impl(PyObject *frm, PyObject *to)
-/*[clinic end generated code: output=307752019d9b25b5 input=ea9bdc6b328c15e2]*/
+bytearray_maketrans_impl(Py_buffer *frm, Py_buffer *to)
+/*[clinic end generated code: output=d332622814c26f4b input=5925a81d2fbbf151]*/
 {
     return _Py_bytes_maketrans(frm, to);
 }
@@ -2257,8 +2232,8 @@
 /*[clinic input]
 bytearray.replace
 
-    old: object
-    new: object
+    old: Py_buffer
+    new: Py_buffer
     count: Py_ssize_t = -1
         Maximum number of occurrences to replace.
         -1 (the default value) means replace all occurrences.
@@ -2287,64 +2262,40 @@
     {"replace", (PyCFunction)bytearray_replace, METH_VARARGS, bytearray_replace__doc__},
 
 static PyObject *
-bytearray_replace_impl(PyByteArrayObject *self, PyObject *old, PyObject *new, Py_ssize_t count);
+bytearray_replace_impl(PyByteArrayObject *self, Py_buffer *old, Py_buffer *new, Py_ssize_t count);
 
 static PyObject *
 bytearray_replace(PyByteArrayObject *self, PyObject *args)
 {
-<<<<<<< HEAD
     PyObject *return_value = NULL;
-    PyObject *old;
-    PyObject *new;
-    Py_ssize_t count = -1;
-
-    if (!PyArg_ParseTuple(args,
-        "OO|n:replace",
-        &old, &new, &count))
-        goto exit;
-    return_value = bytearray_replace_impl(self, old, new, count);
-
-exit:
-    return return_value;
-}
-
-static PyObject *
-bytearray_replace_impl(PyByteArrayObject *self, PyObject *old, PyObject *new, Py_ssize_t count)
-/*[clinic end generated code: output=4d2e3c9130da0f96 input=9aaaa123608dfc1f]*/
-{
-    PyObject *res;
-    Py_buffer vold, vnew;
-
-    if (_getbuffer(old, &vold) < 0)
-        return NULL;
-    if (_getbuffer(new, &vnew) < 0) {
-        PyBuffer_Release(&vold);
-        return NULL;
-    }
-
-    res = (PyObject *)replace((PyByteArrayObject *) self,
-                              vold.buf, vold.len,
-                              vnew.buf, vnew.len, count);
-
-    PyBuffer_Release(&vold);
-    PyBuffer_Release(&vnew);
-=======
-    PyObject *res;
     Py_buffer old = {NULL, NULL};
     Py_buffer new = {NULL, NULL};
     Py_ssize_t count = -1;
 
-    if (!PyArg_ParseTuple(args, "y*y*|n:replace", &old, &new, &count))
-        return NULL;
-
-    res = (PyObject *)replace((PyByteArrayObject *) self,
-                              (const char *)old.buf, old.len,
-                              (const char *)new.buf, new.len, count);
-
-    PyBuffer_Release(&old);
-    PyBuffer_Release(&new);
->>>>>>> 4fdb6849
-    return res;
+    if (!PyArg_ParseTuple(args,
+        "y*y*|n:replace",
+        &old, &new, &count))
+        goto exit;
+    return_value = bytearray_replace_impl(self, &old, &new, count);
+
+exit:
+    /* Cleanup for old */
+    if (old.obj)
+       PyBuffer_Release(&old);
+    /* Cleanup for new */
+    if (new.obj)
+       PyBuffer_Release(&new);
+
+    return return_value;
+}
+
+static PyObject *
+bytearray_replace_impl(PyByteArrayObject *self, Py_buffer *old, Py_buffer *new, Py_ssize_t count)
+/*[clinic end generated code: output=9997fbbd5bac4883 input=aa379d988637c7fb]*/
+{
+    return (PyObject *)replace((PyByteArrayObject *) self,
+                               old->buf, old->len,
+                               new->buf, new->len, count);
 }
 
 /*[clinic input]
@@ -2414,11 +2365,7 @@
     if (sep == Py_None)
         return stringlib_split_whitespace((PyObject*) self, s, len, maxsplit);
 
-<<<<<<< HEAD
-    if (_getbuffer(sep, &vsub) < 0)
-=======
-    if (PyObject_GetBuffer(subobj, &vsub, PyBUF_SIMPLE) != 0)
->>>>>>> 4fdb6849
+    if (PyObject_GetBuffer(sep, &vsub, PyBUF_SIMPLE) != 0)
         return NULL;
     sub = vsub.buf;
     n = vsub.len;
@@ -2601,11 +2548,7 @@
     if (sep == Py_None)
         return stringlib_rsplit_whitespace((PyObject*) self, s, len, maxsplit);
 
-<<<<<<< HEAD
-    if (_getbuffer(sep, &vsub) < 0)
-=======
-    if (PyObject_GetBuffer(subobj, &vsub, PyBUF_SIMPLE) != 0)
->>>>>>> 4fdb6849
+    if (PyObject_GetBuffer(sep, &vsub, PyBUF_SIMPLE) != 0)
         return NULL;
     sub = vsub.buf;
     n = vsub.len;
@@ -3127,11 +3070,7 @@
         byteslen = 6;
     }
     else {
-<<<<<<< HEAD
-        if (_getbuffer(bytes, &vbytes) < 0)
-=======
-        if (PyObject_GetBuffer(arg, &varg, PyBUF_SIMPLE) != 0)
->>>>>>> 4fdb6849
+        if (PyObject_GetBuffer(bytes, &vbytes, PyBUF_SIMPLE) != 0)
             return NULL;
         bytesptr = (char *) vbytes.buf;
         byteslen = vbytes.len;
@@ -3202,11 +3141,7 @@
         byteslen = 6;
     }
     else {
-<<<<<<< HEAD
-        if (_getbuffer(bytes, &vbytes) < 0)
-=======
-        if (PyObject_GetBuffer(arg, &varg, PyBUF_SIMPLE) != 0)
->>>>>>> 4fdb6849
+        if (PyObject_GetBuffer(bytes, &vbytes, PyBUF_SIMPLE) != 0)
             return NULL;
         bytesptr = (char *) vbytes.buf;
         byteslen = vbytes.len;
@@ -3274,11 +3209,7 @@
         byteslen = 6;
     }
     else {
-<<<<<<< HEAD
-        if (_getbuffer(bytes, &vbytes) < 0)
-=======
-        if (PyObject_GetBuffer(arg, &varg, PyBUF_SIMPLE) != 0)
->>>>>>> 4fdb6849
+        if (PyObject_GetBuffer(bytes, &vbytes, PyBUF_SIMPLE) != 0)
             return NULL;
         bytesptr = (char *) vbytes.buf;
         byteslen = vbytes.len;
